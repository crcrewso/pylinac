--- conflicted
+++ resolved
@@ -5,19 +5,7 @@
 
 import numpy as np
 
-<<<<<<< HEAD
-from pylinac import (
-    CatPhan504,
-    FieldAnalysis,
-    Interpolation,
-    LasVegas,
-    PicketFence,
-    Starshot,
-    WinstonLutz,
-)
-=======
 from pylinac import Interpolation
->>>>>>> d2313428
 from pylinac.core.scale import abs360, wrap360
 from pylinac.core.utilities import (
     OptionListMixin,
@@ -106,54 +94,6 @@
         self.assertListEqual(MyOptions.options(), ["aPpLes", "Oranges"])
 
 
-<<<<<<< HEAD
-class TestResultsDataMixin(TestCase):
-    def test_results_normal(self):
-        pf = PicketFence.from_demo_image()
-        pf.analyze()
-        data = pf.results_data()
-        self.assertIsInstance(data, PFResult)
-
-    def test_results_dict(self):
-        pf = PicketFence.from_demo_image()
-        pf.analyze()
-        data = pf.results_data(as_dict=True)
-        self.assertIsInstance(data, dict)
-
-    def test_results_json(self):
-        pf = PicketFence.from_demo_image()
-        pf.analyze()
-        data = pf.results_data(as_json=True)
-        self.assertIsInstance(data, str)
-
-    def test_json_and_dict_not_allowed(self):
-        pf = PicketFence.from_demo_image()
-        pf.analyze()
-        with self.assertRaises(ValueError):
-            pf.results_data(as_dict=True, as_json=True)
-
-    def test_dict_is_json_compatible(self):
-        # not really necessary to test all classes since the method is from a a base class, but proves
-        # it's been implemented successfully
-        for analysis in (
-            PicketFence,
-            Starshot,
-            FieldAnalysis,
-            LasVegas,
-            CatPhan504,
-            WinstonLutz,
-        ):
-            try:
-                instance = analysis.from_demo_image()
-            except AttributeError:
-                instance = analysis.from_demo_images()
-            instance.analyze()
-            # shouldn't raise
-            result_str = json.dumps(instance.results_data(as_dict=True))
-            self.assertIsInstance(result_str, str)
-            # shouldn't raise
-            json.loads(result_str)
-=======
 class ResultsDataBase:
     model: callable
 
@@ -174,5 +114,4 @@
 
         data_json = instance.results_data(as_json=True)
         self.assertIsInstance(data_json, str)
-        json.loads(data_json)
->>>>>>> d2313428
+        json.loads(data_json)