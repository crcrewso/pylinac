import io
import os
import os.path as osp
import shutil
import tempfile
from unittest import TestCase

import numpy as np

from pylinac.log_analyzer import (
    MachineLogs,
    TreatmentType,
    anonymize,
    TrajectoryLog,
    Dynalog,
    load_log,
    DynalogMatchError,
    NotALogError,
)
from tests_basic.utils import (
    save_file,
    CloudFileMixin,
    get_file_from_cloud_test_repo,
    get_folder_from_cloud_test_repo,
    FromDemoImageTesterMixin,
    FromURLTesterMixin,
)

TEST_DIR = "mlc_logs"
ANONYMOUS_SOURCE_FOLDER = get_folder_from_cloud_test_repo(["mlc_logs", "_anonbase"])
ANONYMOUS_DEST_FOLDER = get_folder_from_cloud_test_repo(["mlc_logs", "anonymous"])
get_folder_from_cloud_test_repo(["mlc_logs", "dlogs", "Bay Area iX"])
get_folder_from_cloud_test_repo(["mlc_logs", "dlogs", "Katy iX"])
get_folder_from_cloud_test_repo(["mlc_logs", "tlogs", "Chicago"])


class TestAnonymizeFunction(TestCase):
    """Test the anonymization method."""

    def setUp(self):
        anon_source = get_folder_from_cloud_test_repo(["mlc_logs", "_anonbase"])
        anon_dest = get_folder_from_cloud_test_repo(["mlc_logs", "anonymous"])
        # move over files from other directory, since the filenames get overridden
        for file in os.listdir(anon_source):
            basefile = osp.join(anon_source, file)
            destfile = osp.join(anon_dest, file)
            if not osp.isfile(destfile):
                shutil.copy(basefile, anon_dest)

    @classmethod
    def tearDownClass(cls):
        # remove files from anonymous folder
        files = os.listdir(ANONYMOUS_DEST_FOLDER)
        files.remove("dummy.txt")
        for file in files:
            file = osp.join(ANONYMOUS_DEST_FOLDER, file)
            os.remove(file)

    def test_anonymize_function(self):
        # shouldn't raise
        anonymize(osp.join(ANONYMOUS_DEST_FOLDER, "A1234_patientid.dlg"))
        anonymize(ANONYMOUS_DEST_FOLDER, inplace=False)
        anonymize(ANONYMOUS_DEST_FOLDER, recursive=False)

    def test_dynalog(self):
        # test making an anonymized copy
        dlog_file = osp.join(ANONYMOUS_DEST_FOLDER, "A1234_patientid.dlg")
        dlog = Dynalog(dlog_file)
        dlog.anonymize()

        # test doing inplace anonymization
        files = dlog.anonymize(inplace=True, suffix="inplace")
        for file in files:
            self.assertTrue("inplace" in file)

    def test_destination(self):
        tlog_file = osp.join(
            ANONYMOUS_DEST_FOLDER, "PatientID_4DC Treatment_JST90_TX_20140712094246.bin"
        )
        tlog = TrajectoryLog(tlog_file)
        tlog.anonymize(destination=ANONYMOUS_DEST_FOLDER)  # shouldn't raise

    def test_bad_name(self):
        """Test that a log with a bad name (no underscore) fails gracefully."""
        dlog_file = osp.join(ANONYMOUS_DEST_FOLDER, "A1234patientid.dlg")
        dlog = Dynalog(dlog_file)
        with self.assertRaises(NameError):
            dlog.anonymize()

    def test_invalid(self):
        invalid_path = r"nonexistant/path"
        with self.assertRaises(NotALogError):
            anonymize(invalid_path)


class TestPublishPDF(TestCase):
    @classmethod
    def setUpClass(cls):
        cls.tlog = TrajectoryLog.from_demo()
        cls.dlog = Dynalog.from_demo()

    def test_publish_pdf(self):
        # normal publish; shouldn't raise
        with tempfile.TemporaryFile() as t:
            self.dlog.publish_pdf(t)
        with tempfile.TemporaryFile() as t:
            self.tlog.publish_pdf(t)

    def test_publish_pdf_w_imaging_log(self):
        imaging_tlog = TrajectoryLog(
            get_file_from_cloud_test_repo(["mlc_logs", "tlogs", "imaging.bin"])
        )
        with self.assertRaises(ValueError), tempfile.NamedTemporaryFile() as t:
            imaging_tlog.publish_pdf(t.name)

    def test_publish_pdf_w_metadata_and_notes(self):
        with tempfile.TemporaryFile() as t:
            self.dlog.publish_pdf(t, metadata={"unit": "TB1"}, notes="extra string")

        with tempfile.TemporaryFile() as t:
            self.tlog.publish_pdf(t, notes=["stuff", "to", "list"])


class LogPlottingSavingMixin:
    """Test the plotting methods and plot saving methods."""

    def test_plot_axes(self):
        for methodname in ("plot_actual", "plot_expected", "plot_difference"):
            method = getattr(self.log.axis_data.mlc.leaf_axes[10], methodname)
            method()  # shouldn't raise

    def test_save_axes(self):
        for methodname in (
            "save_plot_actual",
            "save_plot_expected",
            "save_plot_difference",
        ):
            # save matplotlib figures
            method = getattr(self.log.axis_data.mlc.leaf_axes[10], methodname)
            save_file(method)

    def test_fluence_plotting(self):
        self.log.fluence.actual.calc_map()
        self.log.fluence.actual.plot_map()
        self.log.fluence.gamma.calc_map()
        self.log.fluence.gamma.histogram()
        self.log.fluence.gamma.plot_histogram()
        self.log.fluence.gamma.plot_passfail_map()

    def test_saving_fluence_plots(self):
        self.log.fluence.gamma.calc_map()
        save_file(self.log.fluence.gamma.save_map)
        save_file(self.log.fluence.gamma.save_histogram)

    def test_save_summary(self):
        self.log.fluence.gamma.calc_map()
        save_file(self.log.save_summary)


class TestTrajectoryTreatmentTypes(TestCase):
    def test_imaging_log(self):
        tlog = TrajectoryLog(
            get_file_from_cloud_test_repo(["mlc_logs", "tlogs", "imaging.bin"])
        )
        self.assertTrue(tlog.treatment_type, TreatmentType.IMAGING.value)

    def test_vmat_log(self):
        tlog = TrajectoryLog(
            get_file_from_cloud_test_repo(["mlc_logs", "tlogs", "vmat.bin"])
        )
        self.assertTrue(tlog.treatment_type, TreatmentType.VMAT.value)

    def test_static_imrt_log(self):
        tlog = TrajectoryLog(
            get_file_from_cloud_test_repo(["mlc_logs", "tlogs", "static_imrt.bin"])
        )
        self.assertTrue(tlog.treatment_type, TreatmentType.STATIC_IMRT.value)

    def test_dynamic_imrt_log(self):
        tlog = TrajectoryLog(
            get_file_from_cloud_test_repo(["mlc_logs", "tlogs", "dynamic_imrt.bin"])
        )
        self.assertTrue(tlog.treatment_type, TreatmentType.DYNAMIC_IMRT.value)


class TestDynalogTreatmentTypes(TestCase):
    def test_vmat_log(self):
        get_folder_from_cloud_test_repo(["mlc_logs", "dlogs"])
        dlog = Dynalog(
            get_file_from_cloud_test_repo(["mlc_logs", "dlogs", "A_vmat.dlg"])
        )
        self.assertTrue(dlog.treatment_type, TreatmentType.VMAT)

    def test_static_imrt_log(self):
        get_folder_from_cloud_test_repo(["mlc_logs", "dlogs"])
        dlog = Dynalog(
            get_file_from_cloud_test_repo(["mlc_logs", "dlogs", "A_static_imrt.dlg"])
        )
        self.assertTrue(dlog.treatment_type, TreatmentType.STATIC_IMRT)

    def test_dynamic_imrt_log(self):
        pass  # need to find one


class TestLoadLog(TestCase):
    def test_load_trajectory_log_from_file_object(self):
        path = get_file_from_cloud_test_repo(["mlc_logs", "tlogs", "dynamic_imrt.bin"])
        ref_log = TrajectoryLog(path)
        with open(path, "rb") as f:
            t = TrajectoryLog(f)
        self.assertIsInstance(t, TrajectoryLog)
        self.assertEqual(t.num_beamholds, ref_log.num_beamholds)

    def test_dynalog_file(self):
        dynalog = get_file_from_cloud_test_repo(
            ["mlc_logs", "dlogs", "A_static_imrt.dlg"]
        )
        self.assertIsInstance(load_log(dynalog), Dynalog)

    def test_tlog_file(self):
        tlog = get_file_from_cloud_test_repo(["mlc_logs", "tlogs", "dynamic_imrt.bin"])
        self.assertIsInstance(load_log(tlog), TrajectoryLog)

    def test_url(self):
<<<<<<< HEAD
        url = r"https://s3.amazonaws.com/pylinac/Tlog.bin"
=======
        url = r'https://storage.googleapis.com/pylinac_demo_files/Tlog.bin'
>>>>>>> 462dcee5
        self.assertIsInstance(load_log(url), TrajectoryLog)

    def test_dir(self):
        dlog_dir = get_folder_from_cloud_test_repo(["mlc_logs", "dlogs"])
        self.assertIsInstance(load_log(dlog_dir), MachineLogs)

    def test_zip(self):
        zip_file = get_file_from_cloud_test_repo(["mlc_logs", "mixed_types.zip"])
        self.assertIsInstance(load_log(zip_file), MachineLogs)

    def test_invalid_file(self):
        invalid_file = get_file_from_cloud_test_repo(
            ["mlc_logs", "Demo-subbeam-0-actual-fluence.npy"]
        )
        with self.assertRaises(NotALogError):
            load_log(invalid_file)

    def test_invalid_path(self):
        invalid_path = r"nonexistant/path"
        with self.assertRaises(NotALogError):
            load_log(invalid_path)


class LogBase:
    klass = object

    def setUp(self):
        self.log = self.klass.from_demo()
        # move over files from other directory, since the filenames get overridden
        for file in os.listdir(ANONYMOUS_SOURCE_FOLDER):
            basefile = osp.join(ANONYMOUS_SOURCE_FOLDER, file)
            destfile = osp.join(ANONYMOUS_DEST_FOLDER, file)
            if not osp.isfile(destfile):
                shutil.copy(basefile, ANONYMOUS_DEST_FOLDER)

    @classmethod
    def tearDownClass(cls):
        # remove files from anonymous folder
        files = os.listdir(ANONYMOUS_DEST_FOLDER)
        files.remove("dummy.txt")
        for file in files:
            file = osp.join(ANONYMOUS_DEST_FOLDER, file)
            os.remove(file)

    def test_run_demo(self):
        self.log.run_demo()

    def test_anonymize(self):
        log_file = osp.join(ANONYMOUS_DEST_FOLDER, self.anon_file)
        log = self.klass(log_file)

        files = log.anonymize(inplace=True, suffix="inplace")
        # self.assertIsInstance(files, list)
        for file in files:
            self.assertTrue("inplace" in file)


class TestTrajectoryLog(
    LogPlottingSavingMixin,
    LogBase,
    TestCase,
    FromDemoImageTesterMixin,
    FromURLTesterMixin,
):
    klass = TrajectoryLog
    demo_load_method = "from_demo"
    url = "Tlog.bin"
    anon_file = "PatientID_4DC Treatment_JST90_TX_20140712094246.bin"

    def test_not_logs(self):
        # throw an error for files that aren't logs
        test_tlog = get_file_from_cloud_test_repo(
            ["mlc_logs", "tlogs", "Anonymous_4DC_Treatment_JS0_TX_20140712095629.bin"]
        )
        not_a_file = test_tlog.replace(".bin", "blahblah.bin")
        self.assertRaises(IOError, TrajectoryLog, not_a_file)
        not_a_log = get_file_from_cloud_test_repo(["VMAT", "DRGSdmlc-105-example.dcm"])
        self.assertRaises(IOError, TrajectoryLog, not_a_log)

    def test_save_to_csv(self):
        save_file(self.log.to_csv)

    def test_txt_file_also_loads_if_around(self):
        # has a .txt file
        _ = get_folder_from_cloud_test_repo(["mlc_logs", "mixed_types"])
        log_with_txt = get_file_from_cloud_test_repo(
            [
                "mlc_logs",
                "mixed_types",
                "Anonymous_4DC Treatment_JST90_TX_20140712094246.bin",
            ]
        )

        log = TrajectoryLog(log_with_txt)
        self.assertIsNotNone(log.txt)
        self.assertIsInstance(log.txt, dict)
        self.assertEqual(log.txt["Patient ID"], "Anonymous")

        # DOESN'T have a txt file
        _ = get_folder_from_cloud_test_repo(["mlc_logs", "tlogs"])
        log_no_txt = get_file_from_cloud_test_repo(
            ["mlc_logs", "tlogs", "Anonymous_4DC_Treatment_JS0_TX_20140712095629.bin"]
        )

        log = TrajectoryLog(log_no_txt)
        self.assertIsNone(log.txt)


class TestDynalog(LogPlottingSavingMixin, LogBase, TestCase, FromDemoImageTesterMixin):
    klass = Dynalog
    demo_load_method = "from_demo"
    anon_file = "A1234_patientid.dlg"

    def test_loading_can_find_paired_file(self):
        # get all the test files
        get_folder_from_cloud_test_repo(["mlc_logs", "dlogs"])

        # shouldn't raise since it can find B-file
        a_file = get_file_from_cloud_test_repo(["mlc_logs", "dlogs", "Adlog1.dlg"])
        Dynalog(a_file)

        # ditto for A-file
        b_file = get_file_from_cloud_test_repo(["mlc_logs", "dlogs", "Bdlog1.dlg"])
        Dynalog(b_file)

    def test_loading_bad_names(self):
        a_but_not_b_dir = get_file_from_cloud_test_repo(
            ["mlc_logs", "a_no_b_dir", "Adlog1.dlg"]
        )
        self.assertRaises(DynalogMatchError, Dynalog, a_but_not_b_dir)

        b_but_not_a_dir = get_file_from_cloud_test_repo(
            ["mlc_logs", "b_no_a_dir", "Bdlog1.dlg"]
        )
        self.assertRaises(DynalogMatchError, Dynalog, b_but_not_a_dir)

        bad_name_dlg = get_file_from_cloud_test_repo(
            ["mlc_logs", "bad_names", "bad_name_dlg.dlg"]
        )
        self.assertRaises(ValueError, Dynalog, bad_name_dlg)


class IndividualLogBase(CloudFileMixin):
    """Mixin to use when testing a single machine log; must be mixed with unittest.TestCase."""

    num_mlc_leaves = 120
    num_snapshots = 0
    num_beamholds = 0
    num_moving_leaves = 0
    treatment_type = ""
    dir_path = ["mlc_logs"]
    static_axes = []
    moving_axes = []
    leaf_move_status = {"moving": tuple(), "static": tuple()}
    average_rms = 0
    maximum_rms = 0
    average_gamma = 0
    percent_pass_gamma = 100
    mu_delivered = 0

    @classmethod
    def setUpClass(cls):
        cls.log = load_log(cls.get_filename())
        if cls.log.treatment_type != TreatmentType.IMAGING.value:
            cls.log.fluence.gamma.calc_map()

    def test_num_leaves(self):
        """Test the number of MLC leaves and pairs."""
        self.assertEqual(self.log.header.num_mlc_leaves, self.num_mlc_leaves)

    def test_treatment_type(self):
        """Test the treatment type."""
        self.assertEqual(self.treatment_type, self.log.treatment_type)

    def test_rms_error(self):
        """Test the average and maximum RMS errors."""
        self.assertAlmostEqual(
            self.log.axis_data.mlc.get_RMS_avg(), self.average_rms, delta=0.01
        )
        self.assertAlmostEqual(
            self.log.axis_data.mlc.get_RMS_max(), self.maximum_rms, delta=0.01
        )

    def test_fluence_gamma(self):
        """Test gamma results for fluences."""
        if self.log.treatment_type != TreatmentType.IMAGING.value:
            self.assertAlmostEqual(
                self.log.fluence.gamma.avg_gamma, self.average_gamma, delta=0.02
            )
            self.assertAlmostEqual(
                self.log.fluence.gamma.pass_prcnt, self.percent_pass_gamma, delta=0.1
            )

    def test_mu_delivered(self):
        """Test the number of MU delivered during the log."""
        self.assertAlmostEqual(
            self.log.axis_data.mu.actual[-1], self.mu_delivered, delta=1
        )

    def test_static_axes(self):
        """Test that certain axes did not move during treatment."""
        for axis_name in self.static_axes:
            axis = getattr(self.log.axis_data, axis_name)
            self.assertFalse(axis.moved)

    def test_leaf_moved_status(self):
        """Test that the given leaves either moved or did not move."""
        moving_leaves = self.leaf_move_status["moving"]
        for leaf in moving_leaves:
            self.assertTrue(self.log.axis_data.mlc.leaf_moved(leaf))

        static_leaves = self.leaf_move_status["static"]
        for leaf in static_leaves:
            self.assertFalse(self.log.axis_data.mlc.leaf_moved(leaf))

    def test_publish_pdf(self):
        with io.BytesIO() as temp:
            self.log.publish_pdf(temp)


class IndividualTrajectoryLog(IndividualLogBase):
    dir_path = ["mlc_logs", "tlogs"]
    version = 2.1  # or 3.0
    header = "VOSTL"
    header_size = 1024
    sampling_interval = 20
    num_axes = 14
    axis_scale = 1
    num_subbeams = 0
    is_truncated = 0
    mlc_model = 2
    first_subbeam_data = {
        "gantry_angle": 0,
        "collimator_angle": 0,
        "jaw_x1": 0,
        "jaw_x2": 0,
        "jaw_y1": 0,
        "jaw_y2": 0,
    }

    def test_first_subbeam_data(self):
        """Test the first subbeam data."""
        first_subbeam = self.log.subbeams[0]
        for key, known_value in self.first_subbeam_data.items():
            axis = getattr(first_subbeam, key)
            self.assertAlmostEqual(known_value, axis.actual, delta=0.1)

    def test_subbeam_fluences_unequal_to_cumulative(self):
        # as raised in #154
        if self.num_subbeams > 1 and self.treatment_type != TreatmentType.IMAGING.value:
            cumulative_fluence = self.log.fluence.actual.calc_map()
            subbeam_fluences = [
                subbeam.fluence.actual.calc_map() for subbeam in self.log.subbeams
            ]
            if len(self.log.subbeams) > 0:
                for subbeam_fluence in subbeam_fluences:
                    self.assertFalse(
                        np.array_equal(subbeam_fluence, cumulative_fluence)
                    )

    def test_header(self):
        """Test a few header values; depends on log type."""
        header = self.log.header
        self.assertEqual(header.version, self.version)
        self.assertEqual(header.header, self.header)
        self.assertEqual(header.header_size, self.header_size)
        self.assertEqual(header.sampling_interval, self.sampling_interval)
        self.assertEqual(header.num_axes, self.num_axes)
        self.assertEqual(header.axis_scale, self.axis_scale)
        self.assertEqual(header.num_subbeams, self.num_subbeams)
        self.assertEqual(header.is_truncated, self.is_truncated)
        self.assertEqual(header.mlc_model, self.mlc_model)

    def test_num_snapshots(self):
        """Test the number of snapshots in the log."""
        self.assertEqual(self.log.header.num_snapshots, self.num_snapshots)

    def test_num_beamholds(self):
        """Test the number of times the beam was held in the log."""
        self.assertEqual(self.log.num_beamholds, self.num_beamholds)


class TestTrajectoryLogV4(IndividualTrajectoryLog, TestCase):
    version = 4.0
    dir_path = ["mlc_logs", "tlogs"]
    file_name = "v4_log.bin"
    header = "VOSTL"
    header_size = 1024
    sampling_interval = 20
    num_axes = 16
    mu_delivered = 100
    num_snapshots = 506
    axis_scale = 1
    num_subbeams = 1
    treatment_type = TreatmentType.STATIC_IMRT.value
    is_truncated = 0
    mlc_model = 2
    first_subbeam_data = {
        "gantry_angle": 180,
        "collimator_angle": 270,
        "jaw_x1": 10,
        "jaw_x2": 10,
        "jaw_y1": 10,
        "jaw_y2": 10,
    }
    plan_name = "4DC Treatment"

    def test_metadata(self):
        self.assertEqual(self.log.header.metadata.plan_name, self.plan_name)


class IndividualDynalog(IndividualLogBase):
    tolerance = 102
    clinac_scale = 1
    mu_delivered = 25000
    version = "B"
    dir_path = ["mlc_logs", "dlogs"]

    def test_num_snapshots(self):
        """Test the number of snapshots in the log."""
        self.assertEqual(self.log.axis_data.num_snapshots, self.num_snapshots)

    def test_num_beamholds(self):
        """Test the number of times the beam was held in the log."""
        self.assertEqual(self.log.num_beamholds, self.num_beamholds)


class TestDynalogDemo(IndividualDynalog, TestCase):
    """Tests of the dynalog demo."""

    treatment_type = TreatmentType.DYNAMIC_IMRT.value
    num_beamholds = 20
    num_snapshots = 99
    average_rms = 0.04
    maximum_rms = 0.07
    average_gamma = 0.47
    percent_pass_gamma = 91.2
    leaf_move_status = {"moving": (9, 3), "static": (8,)}
    delete_file = False

    @classmethod
    def setUpClass(cls):
        cls.log = Dynalog.from_demo()
        cls.log.fluence.gamma.calc_map()

    def test_fluences(self):
        reference_fluence = np.load(
            get_file_from_cloud_test_repo(
                ["mlc_logs", "Dynalog-demo-actual-fluence.npy"]
            )
        )
        self.log.fluence.actual.calc_map()
        demo_fluence = self.log.fluence.actual.array
        self.assertTrue(np.array_equal(demo_fluence, reference_fluence))


class TestTrajectoryLogDemo(IndividualTrajectoryLog, TestCase):
    """Tests for the demo trajectory log."""

    num_snapshots = 5200  # excluded: 1021
    num_subbeams = 2
    num_beamholds = 19
    mlc_model = 3
    treatment_type = TreatmentType.DYNAMIC_IMRT.value
    static_axes = ["collimator"]
    moving_axes = ["gantry"]
    average_rms = 0.001
    maximum_rms = 0.002
    percent_pass_gamma = 100
    mu_delivered = 183
    first_subbeam_data = {
        "gantry_angle": 310,
        "collimator_angle": 180,
        "jaw_x1": 3.7,
        "jaw_x2": 3.4,
        "jaw_y1": 3.8,
        "jaw_y2": 3.9,
    }
    delete_file = False

    @classmethod
    def setUpClass(cls):
        cls.log = TrajectoryLog.from_demo()
        cls.log.fluence.gamma.calc_map()

    def test_subbeam_fluences(self):
        # subbeam 0
        reference_fluence_0 = np.load(
            get_file_from_cloud_test_repo(
                ["mlc_logs", "Demo-subbeam-0-actual-fluence.npy"]
            )
        )
        self.log.subbeams[0].fluence.actual.calc_map()
        demo_fluence_0 = self.log.subbeams[0].fluence.actual.array
        self.assertTrue(np.array_equal(demo_fluence_0, reference_fluence_0))

        # subbeam 1
        reference_fluence_1 = np.load(
            get_file_from_cloud_test_repo(
                ["mlc_logs", "Demo-subbeam-1-actual-fluence.npy"]
            )
        )
        self.log.subbeams[1].fluence.actual.calc_map()
        demo_fluence_1 = self.log.subbeams[1].fluence.actual.array
        self.assertTrue(np.array_equal(demo_fluence_1, reference_fluence_1))

    def test_calc_gamma_early_fails(self):
        log = TrajectoryLog.from_demo()
        with self.assertRaises(ValueError):
            log.fluence.gamma.plot_map()


class TestMachineLogs(TestCase):
    @property
    def logs_dir(self):
        return get_folder_from_cloud_test_repo(["mlc_logs", "mixed_types"])

    def test_loading(self):
        # test root level directory
        logs = MachineLogs(self.logs_dir, recursive=False)
        self.assertEqual(logs.num_logs, 3)
        # test recursive
        logs = MachineLogs(self.logs_dir)
        self.assertEqual(logs.num_logs, 3)
        # test using zip file
        zfile = get_file_from_cloud_test_repo(["mlc_logs", "mixed_types.zip"])
        logs = MachineLogs.from_zip(zfile)
        self.assertEqual(logs.num_logs, 3)

    def test_basic_parameters(self):
        # no real test other than to make sure it works
        logs = MachineLogs(self.logs_dir)
        logs.report_basic_parameters()

    def test_num_logs(self):
        logs = MachineLogs(self.logs_dir, recursive=False)
        self.assertEqual(logs.num_logs, 3)
        self.assertEqual(logs.num_tlogs, 2)
        self.assertEqual(logs.num_dlogs, 1)

    def test_empty_dir(self):
        empty_dir = get_folder_from_cloud_test_repo(["mlc_logs", "empty_dir"])
        logs = MachineLogs(empty_dir)
        self.assertEqual(logs.num_logs, 0)
        with self.assertRaises(ValueError):
            logs.avg_gamma()

    def test_mixed_types(self):
        """test mixed directory (tlogs & dlogs)"""
        log_dir = get_folder_from_cloud_test_repo(["mlc_logs", "mixed_types"])
        logs = MachineLogs(log_dir)
        self.assertEqual(logs.num_logs, 3)

    def test_dlog_matches_missing(self):
        """Test that Dlogs without a match are skipped."""
        log_dir = get_folder_from_cloud_test_repo(["mlc_logs", "some_matches_missing"])
        logs = MachineLogs(log_dir)
        self.assertEqual(logs.num_logs, 1)

    def test_append(self):
        # append a directory
        logs = MachineLogs(get_folder_from_cloud_test_repo(["mlc_logs", "altdir"]))
        logs.append(get_folder_from_cloud_test_repo(["mlc_logs", "altdir"]))
        self.assertEqual(logs.num_logs, 8)
        # append a file string
        single_file = get_file_from_cloud_test_repo(
            [
                "mlc_logs",
                "altdir",
                "Anonymous_4DC Treatment_JST90_TX_20140712094246.bin",
            ]
        )
        logs.append(single_file)
        # append a MachineLog
        single_log = load_log(single_file)
        logs.append(single_log)

        # try to append something that's not a Log
        log = None
        with self.assertRaises(TypeError):
            logs.append(log)

    def test_avg_gamma(self):
        logs = MachineLogs(self.logs_dir, recursive=False)
        gamma = logs.avg_gamma()
        self.assertAlmostEqual(gamma, 0, delta=0.002)

    def test_avg_gamma_pct(self):
        logs = MachineLogs(self.logs_dir, recursive=False)
        gamma = logs.avg_gamma_pct()
        self.assertAlmostEqual(gamma, 100, delta=0.01)

    def test_writing_to_csv(self):
        logs = MachineLogs(self.logs_dir, recursive=False)
        files = logs.to_csv()
        self.assertIsInstance(files, list)
        # clean up by deleting files
        for file in files:
            os.remove(file)

    def test_writing_csv_with_no_logs(self):
        empty_dir = get_folder_from_cloud_test_repo(["mlc_logs", "empty_dir"])
        logs = MachineLogs(empty_dir)
        logs.to_csv()  # shouldn't raise but will print a statement

    def test_anonymize(self):
        logs = MachineLogs(self.logs_dir, recursive=False)
        files = logs.anonymize(inplace=False, suffix="_suffixed")
        self.assertIsInstance(files, list)
        # cleanup
        for pdir, sdir, files in os.walk(self.logs_dir):
            to_remove = [file for file in files if "suffixed" in file]
            for file in to_remove:
                os.remove(osp.join(pdir, file))


class One(IndividualTrajectoryLog, TestCase):
    file_name = "Anonymous_4DC Treatment_A_TX_20120928131920.bin"
    treatment_type = TreatmentType.STATIC_IMRT.value
    num_subbeams = 1
    mu_delivered = 209
    num_snapshots = 1098
    first_subbeam_data = {"gantry_angle": 185, "collimator_angle": 180, "jaw_y1": 10.5}


class Two(IndividualTrajectoryLog, TestCase):
    file_name = ["Anonymous_4DC Treatment_A1_TX_20120928132942.bin"]
    treatment_type = TreatmentType.DYNAMIC_IMRT.value
    num_subbeams = 10
    mu_delivered = 681
    num_beamholds = 142
    num_snapshots = 28268
    first_subbeam_data = {"gantry_angle": 340, "collimator_angle": 180, "jaw_y1": 10.8}


class DynalogArc(IndividualDynalog, TestCase):
    file_name = ["Katy iX", "A20120712122417_Anonymous.dlg"]
    treatment_type = TreatmentType.VMAT.value
    version = "B"
    tolerance = 510
    average_gamma = 0.06
    mu_delivered = 25000
    num_snapshots = 1151
    average_rms = 0.16
    maximum_rms = 0.205


class Four(IndividualTrajectoryLog, TestCase):
    file_name = [
        "Chicago",
        "T-Log HDMLC",
        "anonymized_4DC Treatment_1.1_TX_20151015093202.bin",
    ]
    num_snapshots = 6356
    version = 3
    treatment_type = TreatmentType.DYNAMIC_IMRT.value
    num_subbeams = 2
    num_axes = 16
    mu_delivered = 535
    num_beamholds = 2
    mlc_model = 3
    first_subbeam_data = {"gantry_angle": 178.9, "jaw_x2": 5.2}


class CBCTSetup(IndividualTrajectoryLog, TestCase):
    file_name = [
        "Chicago",
        "T-Log HDMLC",
        "anonymized_4DC Treatment_KVCBCT_Setup_20151015090308.bin",
    ]
    num_snapshots = 1238
    version = 3
    treatment_type = TreatmentType.IMAGING.value
    num_subbeams = 1
    num_axes = 16
    mu_delivered = 0
    num_beamholds = 0
    mlc_model = 3
    first_subbeam_data = {}

    def test_publish_pdf(self):
        pass


class KVSetup(IndividualTrajectoryLog, TestCase):
    file_name = [
        "Chicago",
        "T-Log HDMLC",
        "anonymized_4DC Treatment_KVKV_SetupPair_20151015130741.bin",
    ]
    num_snapshots = 185
    version = 3
    treatment_type = TreatmentType.IMAGING.value
    mlc_model = 3
    num_subbeams = 1
    num_axes = 16
    mu_delivered = 0
    num_beamholds = 0
    first_subbeam_data = {}

    def test_publish_pdf(self):
        pass


class DoubleExposure(IndividualTrajectoryLog, TestCase):
    file_name = [
        "Chicago",
        "T-Log HDMLC",
        "anonymized_4DC Treatment_Planned_Double_Exposure_ADHOC_20151015140943.bin",
    ]
    num_snapshots = 750
    version = 3
    treatment_type = TreatmentType.IMAGING.value
    mlc_model = 3
    average_gamma = 0
    num_subbeams = 2
    num_axes = 16
    mu_delivered = 2
    num_beamholds = 4
    first_subbeam_data = {"gantry_angle": 180, "jaw_x2": 4}

    def test_publish_pdf(self):
        pass


class Five(IndividualTrajectoryLog, TestCase):
    file_name = [
        "Chicago",
        "T-Log Mil120",
        "anonymized_4DC Treatment_1.1_TX_20151015102651.bin",
    ]
    num_snapshots = 10728
    version = 3
    num_subbeams = 3
    treatment_type = TreatmentType.DYNAMIC_IMRT.value
    num_axes = 16
    mu_delivered = 428
    num_beamholds = 3
    first_subbeam_data = {"gantry_angle": 176.7, "jaw_x2": 8.2}


class OpenPort(IndividualTrajectoryLog, TestCase):
    file_name = [
        "Chicago",
        "T-Log Mil120",
        "anonymized_4DC Treatment_Planned_Open_Port_Image_ADHOC_20151015131101.bin",
    ]
    num_snapshots = 72
    version = 3
    treatment_type = TreatmentType.IMAGING.value
    num_subbeams = 1
    num_axes = 16
    mu_delivered = 1
    num_beamholds = 3
    first_subbeam_data = {"gantry_angle": 180, "jaw_x2": 6}

    def test_publish_pdf(self):
        pass


class Six(IndividualDynalog, TestCase):
    file_name = ["Bay Area iX", "A20121212123129_Anonymous.dlg"]
    treatment_type = TreatmentType.VMAT.value
    num_snapshots = 1150
    average_rms = 0.11
    maximum_rms = 0.14
    num_axes = 16
    average_gamma = 0.03<|MERGE_RESOLUTION|>--- conflicted
+++ resolved
@@ -1,45 +1,31 @@
 import io
+import os.path as osp
 import os
-import os.path as osp
+from unittest import TestCase
 import shutil
 import tempfile
-from unittest import TestCase
 
 import numpy as np
 
-from pylinac.log_analyzer import (
-    MachineLogs,
-    TreatmentType,
-    anonymize,
-    TrajectoryLog,
-    Dynalog,
-    load_log,
-    DynalogMatchError,
-    NotALogError,
-)
-from tests_basic.utils import (
-    save_file,
-    CloudFileMixin,
-    get_file_from_cloud_test_repo,
-    get_folder_from_cloud_test_repo,
-    FromDemoImageTesterMixin,
-    FromURLTesterMixin,
-)
-
-TEST_DIR = "mlc_logs"
-ANONYMOUS_SOURCE_FOLDER = get_folder_from_cloud_test_repo(["mlc_logs", "_anonbase"])
-ANONYMOUS_DEST_FOLDER = get_folder_from_cloud_test_repo(["mlc_logs", "anonymous"])
-get_folder_from_cloud_test_repo(["mlc_logs", "dlogs", "Bay Area iX"])
-get_folder_from_cloud_test_repo(["mlc_logs", "dlogs", "Katy iX"])
-get_folder_from_cloud_test_repo(["mlc_logs", "tlogs", "Chicago"])
+from pylinac.log_analyzer import MachineLogs, TreatmentType, \
+    anonymize, TrajectoryLog, Dynalog, load_log, DynalogMatchError, NotADynalogError, NotALogError
+from tests_basic.utils import save_file, CloudFileMixin, get_file_from_cloud_test_repo, \
+    get_folder_from_cloud_test_repo, FromDemoImageTesterMixin, FromURLTesterMixin
+
+TEST_DIR = 'mlc_logs'
+ANONYMOUS_SOURCE_FOLDER = get_folder_from_cloud_test_repo(['mlc_logs', '_anonbase'])
+ANONYMOUS_DEST_FOLDER = get_folder_from_cloud_test_repo(['mlc_logs', 'anonymous'])
+get_folder_from_cloud_test_repo(['mlc_logs', 'dlogs', 'Bay Area iX'])
+get_folder_from_cloud_test_repo(['mlc_logs', 'dlogs', 'Katy iX'])
+get_folder_from_cloud_test_repo(['mlc_logs', 'tlogs', 'Chicago'])
 
 
 class TestAnonymizeFunction(TestCase):
     """Test the anonymization method."""
 
     def setUp(self):
-        anon_source = get_folder_from_cloud_test_repo(["mlc_logs", "_anonbase"])
-        anon_dest = get_folder_from_cloud_test_repo(["mlc_logs", "anonymous"])
+        anon_source = get_folder_from_cloud_test_repo(['mlc_logs', '_anonbase'])
+        anon_dest = get_folder_from_cloud_test_repo(['mlc_logs', 'anonymous'])
         # move over files from other directory, since the filenames get overridden
         for file in os.listdir(anon_source):
             basefile = osp.join(anon_source, file)
@@ -51,49 +37,48 @@
     def tearDownClass(cls):
         # remove files from anonymous folder
         files = os.listdir(ANONYMOUS_DEST_FOLDER)
-        files.remove("dummy.txt")
+        files.remove('dummy.txt')
         for file in files:
             file = osp.join(ANONYMOUS_DEST_FOLDER, file)
             os.remove(file)
 
     def test_anonymize_function(self):
         # shouldn't raise
-        anonymize(osp.join(ANONYMOUS_DEST_FOLDER, "A1234_patientid.dlg"))
+        anonymize(osp.join(ANONYMOUS_DEST_FOLDER, 'A1234_patientid.dlg'))
         anonymize(ANONYMOUS_DEST_FOLDER, inplace=False)
         anonymize(ANONYMOUS_DEST_FOLDER, recursive=False)
 
     def test_dynalog(self):
         # test making an anonymized copy
-        dlog_file = osp.join(ANONYMOUS_DEST_FOLDER, "A1234_patientid.dlg")
+        dlog_file = osp.join(ANONYMOUS_DEST_FOLDER, 'A1234_patientid.dlg')
         dlog = Dynalog(dlog_file)
         dlog.anonymize()
 
         # test doing inplace anonymization
-        files = dlog.anonymize(inplace=True, suffix="inplace")
+        files = dlog.anonymize(inplace=True, suffix='inplace')
         for file in files:
-            self.assertTrue("inplace" in file)
+            self.assertTrue('inplace' in file)
 
     def test_destination(self):
-        tlog_file = osp.join(
-            ANONYMOUS_DEST_FOLDER, "PatientID_4DC Treatment_JST90_TX_20140712094246.bin"
-        )
+        tlog_file = osp.join(ANONYMOUS_DEST_FOLDER, 'PatientID_4DC Treatment_JST90_TX_20140712094246.bin')
         tlog = TrajectoryLog(tlog_file)
         tlog.anonymize(destination=ANONYMOUS_DEST_FOLDER)  # shouldn't raise
 
     def test_bad_name(self):
         """Test that a log with a bad name (no underscore) fails gracefully."""
-        dlog_file = osp.join(ANONYMOUS_DEST_FOLDER, "A1234patientid.dlg")
+        dlog_file = osp.join(ANONYMOUS_DEST_FOLDER, 'A1234patientid.dlg')
         dlog = Dynalog(dlog_file)
         with self.assertRaises(NameError):
             dlog.anonymize()
 
     def test_invalid(self):
-        invalid_path = r"nonexistant/path"
+        invalid_path = r'nonexistant/path'
         with self.assertRaises(NotALogError):
             anonymize(invalid_path)
 
 
 class TestPublishPDF(TestCase):
+
     @classmethod
     def setUpClass(cls):
         cls.tlog = TrajectoryLog.from_demo()
@@ -107,34 +92,28 @@
             self.tlog.publish_pdf(t)
 
     def test_publish_pdf_w_imaging_log(self):
-        imaging_tlog = TrajectoryLog(
-            get_file_from_cloud_test_repo(["mlc_logs", "tlogs", "imaging.bin"])
-        )
+        imaging_tlog = TrajectoryLog(get_file_from_cloud_test_repo(['mlc_logs', 'tlogs', 'imaging.bin']))
         with self.assertRaises(ValueError), tempfile.NamedTemporaryFile() as t:
             imaging_tlog.publish_pdf(t.name)
 
     def test_publish_pdf_w_metadata_and_notes(self):
         with tempfile.TemporaryFile() as t:
-            self.dlog.publish_pdf(t, metadata={"unit": "TB1"}, notes="extra string")
+            self.dlog.publish_pdf(t, metadata={'unit': 'TB1'}, notes='extra string')
 
         with tempfile.TemporaryFile() as t:
-            self.tlog.publish_pdf(t, notes=["stuff", "to", "list"])
+            self.tlog.publish_pdf(t, notes=['stuff', 'to', 'list'])
 
 
 class LogPlottingSavingMixin:
     """Test the plotting methods and plot saving methods."""
 
     def test_plot_axes(self):
-        for methodname in ("plot_actual", "plot_expected", "plot_difference"):
+        for methodname in ('plot_actual', 'plot_expected', 'plot_difference'):
             method = getattr(self.log.axis_data.mlc.leaf_axes[10], methodname)
             method()  # shouldn't raise
 
     def test_save_axes(self):
-        for methodname in (
-            "save_plot_actual",
-            "save_plot_expected",
-            "save_plot_difference",
-        ):
+        for methodname in ('save_plot_actual', 'save_plot_expected', 'save_plot_difference'):
             # save matplotlib figures
             method = getattr(self.log.axis_data.mlc.leaf_axes[10], methodname)
             save_file(method)
@@ -158,44 +137,34 @@
 
 
 class TestTrajectoryTreatmentTypes(TestCase):
+
     def test_imaging_log(self):
-        tlog = TrajectoryLog(
-            get_file_from_cloud_test_repo(["mlc_logs", "tlogs", "imaging.bin"])
-        )
+        tlog = TrajectoryLog(get_file_from_cloud_test_repo(['mlc_logs', 'tlogs', 'imaging.bin']))
         self.assertTrue(tlog.treatment_type, TreatmentType.IMAGING.value)
 
     def test_vmat_log(self):
-        tlog = TrajectoryLog(
-            get_file_from_cloud_test_repo(["mlc_logs", "tlogs", "vmat.bin"])
-        )
+        tlog = TrajectoryLog(get_file_from_cloud_test_repo(['mlc_logs', 'tlogs', 'vmat.bin']))
         self.assertTrue(tlog.treatment_type, TreatmentType.VMAT.value)
 
     def test_static_imrt_log(self):
-        tlog = TrajectoryLog(
-            get_file_from_cloud_test_repo(["mlc_logs", "tlogs", "static_imrt.bin"])
-        )
+        tlog = TrajectoryLog(get_file_from_cloud_test_repo(['mlc_logs', 'tlogs', 'static_imrt.bin']))
         self.assertTrue(tlog.treatment_type, TreatmentType.STATIC_IMRT.value)
 
     def test_dynamic_imrt_log(self):
-        tlog = TrajectoryLog(
-            get_file_from_cloud_test_repo(["mlc_logs", "tlogs", "dynamic_imrt.bin"])
-        )
+        tlog = TrajectoryLog(get_file_from_cloud_test_repo(['mlc_logs', 'tlogs', 'dynamic_imrt.bin']))
         self.assertTrue(tlog.treatment_type, TreatmentType.DYNAMIC_IMRT.value)
 
 
 class TestDynalogTreatmentTypes(TestCase):
+
     def test_vmat_log(self):
-        get_folder_from_cloud_test_repo(["mlc_logs", "dlogs"])
-        dlog = Dynalog(
-            get_file_from_cloud_test_repo(["mlc_logs", "dlogs", "A_vmat.dlg"])
-        )
+        get_folder_from_cloud_test_repo(['mlc_logs', 'dlogs'])
+        dlog = Dynalog(get_file_from_cloud_test_repo(['mlc_logs', 'dlogs', 'A_vmat.dlg']))
         self.assertTrue(dlog.treatment_type, TreatmentType.VMAT)
 
     def test_static_imrt_log(self):
-        get_folder_from_cloud_test_repo(["mlc_logs", "dlogs"])
-        dlog = Dynalog(
-            get_file_from_cloud_test_repo(["mlc_logs", "dlogs", "A_static_imrt.dlg"])
-        )
+        get_folder_from_cloud_test_repo(['mlc_logs', 'dlogs'])
+        dlog = Dynalog(get_file_from_cloud_test_repo(['mlc_logs', 'dlogs', 'A_static_imrt.dlg']))
         self.assertTrue(dlog.treatment_type, TreatmentType.STATIC_IMRT)
 
     def test_dynamic_imrt_log(self):
@@ -203,49 +172,42 @@
 
 
 class TestLoadLog(TestCase):
+
     def test_load_trajectory_log_from_file_object(self):
-        path = get_file_from_cloud_test_repo(["mlc_logs", "tlogs", "dynamic_imrt.bin"])
+        path = get_file_from_cloud_test_repo(['mlc_logs', 'tlogs', 'dynamic_imrt.bin'])
         ref_log = TrajectoryLog(path)
-        with open(path, "rb") as f:
+        with open(path, 'rb') as f:
             t = TrajectoryLog(f)
         self.assertIsInstance(t, TrajectoryLog)
         self.assertEqual(t.num_beamholds, ref_log.num_beamholds)
 
     def test_dynalog_file(self):
-        dynalog = get_file_from_cloud_test_repo(
-            ["mlc_logs", "dlogs", "A_static_imrt.dlg"]
-        )
+        dynalog = get_file_from_cloud_test_repo(['mlc_logs', 'dlogs', 'A_static_imrt.dlg'])
         self.assertIsInstance(load_log(dynalog), Dynalog)
 
     def test_tlog_file(self):
-        tlog = get_file_from_cloud_test_repo(["mlc_logs", "tlogs", "dynamic_imrt.bin"])
+        tlog = get_file_from_cloud_test_repo(['mlc_logs', 'tlogs', 'dynamic_imrt.bin'])
         self.assertIsInstance(load_log(tlog), TrajectoryLog)
 
     def test_url(self):
-<<<<<<< HEAD
-        url = r"https://s3.amazonaws.com/pylinac/Tlog.bin"
-=======
         url = r'https://storage.googleapis.com/pylinac_demo_files/Tlog.bin'
->>>>>>> 462dcee5
         self.assertIsInstance(load_log(url), TrajectoryLog)
 
     def test_dir(self):
-        dlog_dir = get_folder_from_cloud_test_repo(["mlc_logs", "dlogs"])
+        dlog_dir = get_folder_from_cloud_test_repo(['mlc_logs', 'dlogs'])
         self.assertIsInstance(load_log(dlog_dir), MachineLogs)
 
     def test_zip(self):
-        zip_file = get_file_from_cloud_test_repo(["mlc_logs", "mixed_types.zip"])
+        zip_file = get_file_from_cloud_test_repo(['mlc_logs', 'mixed_types.zip'])
         self.assertIsInstance(load_log(zip_file), MachineLogs)
 
     def test_invalid_file(self):
-        invalid_file = get_file_from_cloud_test_repo(
-            ["mlc_logs", "Demo-subbeam-0-actual-fluence.npy"]
-        )
+        invalid_file = get_file_from_cloud_test_repo(['mlc_logs', 'Demo-subbeam-0-actual-fluence.npy'])
         with self.assertRaises(NotALogError):
             load_log(invalid_file)
 
     def test_invalid_path(self):
-        invalid_path = r"nonexistant/path"
+        invalid_path = r'nonexistant/path'
         with self.assertRaises(NotALogError):
             load_log(invalid_path)
 
@@ -266,7 +228,7 @@
     def tearDownClass(cls):
         # remove files from anonymous folder
         files = os.listdir(ANONYMOUS_DEST_FOLDER)
-        files.remove("dummy.txt")
+        files.remove('dummy.txt')
         for file in files:
             file = osp.join(ANONYMOUS_DEST_FOLDER, file)
             os.remove(file)
@@ -278,32 +240,24 @@
         log_file = osp.join(ANONYMOUS_DEST_FOLDER, self.anon_file)
         log = self.klass(log_file)
 
-        files = log.anonymize(inplace=True, suffix="inplace")
+        files = log.anonymize(inplace=True, suffix='inplace')
         # self.assertIsInstance(files, list)
         for file in files:
-            self.assertTrue("inplace" in file)
-
-
-class TestTrajectoryLog(
-    LogPlottingSavingMixin,
-    LogBase,
-    TestCase,
-    FromDemoImageTesterMixin,
-    FromURLTesterMixin,
-):
+            self.assertTrue('inplace' in file)
+
+
+class TestTrajectoryLog(LogPlottingSavingMixin, LogBase, TestCase, FromDemoImageTesterMixin, FromURLTesterMixin):
     klass = TrajectoryLog
-    demo_load_method = "from_demo"
-    url = "Tlog.bin"
-    anon_file = "PatientID_4DC Treatment_JST90_TX_20140712094246.bin"
+    demo_load_method = 'from_demo'
+    url = 'Tlog.bin'
+    anon_file = 'PatientID_4DC Treatment_JST90_TX_20140712094246.bin'
 
     def test_not_logs(self):
         # throw an error for files that aren't logs
-        test_tlog = get_file_from_cloud_test_repo(
-            ["mlc_logs", "tlogs", "Anonymous_4DC_Treatment_JS0_TX_20140712095629.bin"]
-        )
-        not_a_file = test_tlog.replace(".bin", "blahblah.bin")
+        test_tlog = get_file_from_cloud_test_repo(['mlc_logs', 'tlogs', "Anonymous_4DC_Treatment_JS0_TX_20140712095629.bin"])
+        not_a_file = test_tlog.replace(".bin", 'blahblah.bin')
         self.assertRaises(IOError, TrajectoryLog, not_a_file)
-        not_a_log = get_file_from_cloud_test_repo(["VMAT", "DRGSdmlc-105-example.dcm"])
+        not_a_log = get_file_from_cloud_test_repo(['VMAT', 'DRGSdmlc-105-example.dcm'])
         self.assertRaises(IOError, TrajectoryLog, not_a_log)
 
     def test_save_to_csv(self):
@@ -311,25 +265,17 @@
 
     def test_txt_file_also_loads_if_around(self):
         # has a .txt file
-        _ = get_folder_from_cloud_test_repo(["mlc_logs", "mixed_types"])
-        log_with_txt = get_file_from_cloud_test_repo(
-            [
-                "mlc_logs",
-                "mixed_types",
-                "Anonymous_4DC Treatment_JST90_TX_20140712094246.bin",
-            ]
-        )
+        _ = get_folder_from_cloud_test_repo(['mlc_logs', 'mixed_types'])
+        log_with_txt = get_file_from_cloud_test_repo(['mlc_logs', 'mixed_types', "Anonymous_4DC Treatment_JST90_TX_20140712094246.bin"])
 
         log = TrajectoryLog(log_with_txt)
         self.assertIsNotNone(log.txt)
         self.assertIsInstance(log.txt, dict)
-        self.assertEqual(log.txt["Patient ID"], "Anonymous")
+        self.assertEqual(log.txt['Patient ID'], 'Anonymous')
 
         # DOESN'T have a txt file
-        _ = get_folder_from_cloud_test_repo(["mlc_logs", "tlogs"])
-        log_no_txt = get_file_from_cloud_test_repo(
-            ["mlc_logs", "tlogs", "Anonymous_4DC_Treatment_JS0_TX_20140712095629.bin"]
-        )
+        _ = get_folder_from_cloud_test_repo(['mlc_logs', 'tlogs'])
+        log_no_txt = get_file_from_cloud_test_repo(['mlc_logs', 'tlogs', "Anonymous_4DC_Treatment_JS0_TX_20140712095629.bin"])
 
         log = TrajectoryLog(log_no_txt)
         self.assertIsNone(log.txt)
@@ -337,50 +283,43 @@
 
 class TestDynalog(LogPlottingSavingMixin, LogBase, TestCase, FromDemoImageTesterMixin):
     klass = Dynalog
-    demo_load_method = "from_demo"
-    anon_file = "A1234_patientid.dlg"
+    demo_load_method = 'from_demo'
+    anon_file = 'A1234_patientid.dlg'
 
     def test_loading_can_find_paired_file(self):
         # get all the test files
-        get_folder_from_cloud_test_repo(["mlc_logs", "dlogs"])
+        get_folder_from_cloud_test_repo(['mlc_logs', 'dlogs'])
 
         # shouldn't raise since it can find B-file
-        a_file = get_file_from_cloud_test_repo(["mlc_logs", "dlogs", "Adlog1.dlg"])
+        a_file = get_file_from_cloud_test_repo(['mlc_logs', 'dlogs', 'Adlog1.dlg'])
         Dynalog(a_file)
 
         # ditto for A-file
-        b_file = get_file_from_cloud_test_repo(["mlc_logs", "dlogs", "Bdlog1.dlg"])
+        b_file = get_file_from_cloud_test_repo(['mlc_logs', 'dlogs', 'Bdlog1.dlg'])
         Dynalog(b_file)
 
     def test_loading_bad_names(self):
-        a_but_not_b_dir = get_file_from_cloud_test_repo(
-            ["mlc_logs", "a_no_b_dir", "Adlog1.dlg"]
-        )
+        a_but_not_b_dir = get_file_from_cloud_test_repo(['mlc_logs', 'a_no_b_dir', 'Adlog1.dlg'])
         self.assertRaises(DynalogMatchError, Dynalog, a_but_not_b_dir)
 
-        b_but_not_a_dir = get_file_from_cloud_test_repo(
-            ["mlc_logs", "b_no_a_dir", "Bdlog1.dlg"]
-        )
+        b_but_not_a_dir = get_file_from_cloud_test_repo(['mlc_logs', 'b_no_a_dir', 'Bdlog1.dlg'])
         self.assertRaises(DynalogMatchError, Dynalog, b_but_not_a_dir)
 
-        bad_name_dlg = get_file_from_cloud_test_repo(
-            ["mlc_logs", "bad_names", "bad_name_dlg.dlg"]
-        )
+        bad_name_dlg = get_file_from_cloud_test_repo(['mlc_logs', 'bad_names', 'bad_name_dlg.dlg'])
         self.assertRaises(ValueError, Dynalog, bad_name_dlg)
 
 
 class IndividualLogBase(CloudFileMixin):
     """Mixin to use when testing a single machine log; must be mixed with unittest.TestCase."""
-
     num_mlc_leaves = 120
     num_snapshots = 0
     num_beamholds = 0
     num_moving_leaves = 0
-    treatment_type = ""
-    dir_path = ["mlc_logs"]
+    treatment_type = ''
+    dir_path = ['mlc_logs']
     static_axes = []
     moving_axes = []
-    leaf_move_status = {"moving": tuple(), "static": tuple()}
+    leaf_move_status = {'moving': tuple(), 'static': tuple()}
     average_rms = 0
     maximum_rms = 0
     average_gamma = 0
@@ -403,28 +342,18 @@
 
     def test_rms_error(self):
         """Test the average and maximum RMS errors."""
-        self.assertAlmostEqual(
-            self.log.axis_data.mlc.get_RMS_avg(), self.average_rms, delta=0.01
-        )
-        self.assertAlmostEqual(
-            self.log.axis_data.mlc.get_RMS_max(), self.maximum_rms, delta=0.01
-        )
+        self.assertAlmostEqual(self.log.axis_data.mlc.get_RMS_avg(), self.average_rms, delta=0.01)
+        self.assertAlmostEqual(self.log.axis_data.mlc.get_RMS_max(), self.maximum_rms, delta=0.01)
 
     def test_fluence_gamma(self):
         """Test gamma results for fluences."""
         if self.log.treatment_type != TreatmentType.IMAGING.value:
-            self.assertAlmostEqual(
-                self.log.fluence.gamma.avg_gamma, self.average_gamma, delta=0.02
-            )
-            self.assertAlmostEqual(
-                self.log.fluence.gamma.pass_prcnt, self.percent_pass_gamma, delta=0.1
-            )
+            self.assertAlmostEqual(self.log.fluence.gamma.avg_gamma, self.average_gamma, delta=0.02)
+            self.assertAlmostEqual(self.log.fluence.gamma.pass_prcnt, self.percent_pass_gamma, delta=0.1)
 
     def test_mu_delivered(self):
         """Test the number of MU delivered during the log."""
-        self.assertAlmostEqual(
-            self.log.axis_data.mu.actual[-1], self.mu_delivered, delta=1
-        )
+        self.assertAlmostEqual(self.log.axis_data.mu.actual[-1], self.mu_delivered, delta=1)
 
     def test_static_axes(self):
         """Test that certain axes did not move during treatment."""
@@ -434,11 +363,11 @@
 
     def test_leaf_moved_status(self):
         """Test that the given leaves either moved or did not move."""
-        moving_leaves = self.leaf_move_status["moving"]
+        moving_leaves = self.leaf_move_status['moving']
         for leaf in moving_leaves:
             self.assertTrue(self.log.axis_data.mlc.leaf_moved(leaf))
 
-        static_leaves = self.leaf_move_status["static"]
+        static_leaves = self.leaf_move_status['static']
         for leaf in static_leaves:
             self.assertFalse(self.log.axis_data.mlc.leaf_moved(leaf))
 
@@ -448,9 +377,9 @@
 
 
 class IndividualTrajectoryLog(IndividualLogBase):
-    dir_path = ["mlc_logs", "tlogs"]
+    dir_path = ['mlc_logs', 'tlogs']
     version = 2.1  # or 3.0
-    header = "VOSTL"
+    header = 'VOSTL'
     header_size = 1024
     sampling_interval = 20
     num_axes = 14
@@ -458,14 +387,7 @@
     num_subbeams = 0
     is_truncated = 0
     mlc_model = 2
-    first_subbeam_data = {
-        "gantry_angle": 0,
-        "collimator_angle": 0,
-        "jaw_x1": 0,
-        "jaw_x2": 0,
-        "jaw_y1": 0,
-        "jaw_y2": 0,
-    }
+    first_subbeam_data = {'gantry_angle': 0, 'collimator_angle': 0, 'jaw_x1': 0, 'jaw_x2': 0, 'jaw_y1': 0, 'jaw_y2': 0}
 
     def test_first_subbeam_data(self):
         """Test the first subbeam data."""
@@ -478,14 +400,10 @@
         # as raised in #154
         if self.num_subbeams > 1 and self.treatment_type != TreatmentType.IMAGING.value:
             cumulative_fluence = self.log.fluence.actual.calc_map()
-            subbeam_fluences = [
-                subbeam.fluence.actual.calc_map() for subbeam in self.log.subbeams
-            ]
+            subbeam_fluences = [subbeam.fluence.actual.calc_map() for subbeam in self.log.subbeams]
             if len(self.log.subbeams) > 0:
                 for subbeam_fluence in subbeam_fluences:
-                    self.assertFalse(
-                        np.array_equal(subbeam_fluence, cumulative_fluence)
-                    )
+                    self.assertFalse(np.array_equal(subbeam_fluence, cumulative_fluence))
 
     def test_header(self):
         """Test a few header values; depends on log type."""
@@ -511,9 +429,9 @@
 
 class TestTrajectoryLogV4(IndividualTrajectoryLog, TestCase):
     version = 4.0
-    dir_path = ["mlc_logs", "tlogs"]
-    file_name = "v4_log.bin"
-    header = "VOSTL"
+    dir_path = ['mlc_logs', 'tlogs']
+    file_name = 'v4_log.bin'
+    header = 'VOSTL'
     header_size = 1024
     sampling_interval = 20
     num_axes = 16
@@ -524,15 +442,8 @@
     treatment_type = TreatmentType.STATIC_IMRT.value
     is_truncated = 0
     mlc_model = 2
-    first_subbeam_data = {
-        "gantry_angle": 180,
-        "collimator_angle": 270,
-        "jaw_x1": 10,
-        "jaw_x2": 10,
-        "jaw_y1": 10,
-        "jaw_y2": 10,
-    }
-    plan_name = "4DC Treatment"
+    first_subbeam_data = {'gantry_angle': 180, 'collimator_angle': 270, 'jaw_x1': 10, 'jaw_x2': 10, 'jaw_y1': 10, 'jaw_y2': 10}
+    plan_name = '4DC Treatment'
 
     def test_metadata(self):
         self.assertEqual(self.log.header.metadata.plan_name, self.plan_name)
@@ -542,8 +453,8 @@
     tolerance = 102
     clinac_scale = 1
     mu_delivered = 25000
-    version = "B"
-    dir_path = ["mlc_logs", "dlogs"]
+    version = 'B'
+    dir_path = ['mlc_logs', 'dlogs']
 
     def test_num_snapshots(self):
         """Test the number of snapshots in the log."""
@@ -556,7 +467,6 @@
 
 class TestDynalogDemo(IndividualDynalog, TestCase):
     """Tests of the dynalog demo."""
-
     treatment_type = TreatmentType.DYNAMIC_IMRT.value
     num_beamholds = 20
     num_snapshots = 99
@@ -564,7 +474,7 @@
     maximum_rms = 0.07
     average_gamma = 0.47
     percent_pass_gamma = 91.2
-    leaf_move_status = {"moving": (9, 3), "static": (8,)}
+    leaf_move_status = {'moving': (9, 3), 'static': (8, )}
     delete_file = False
 
     @classmethod
@@ -573,11 +483,7 @@
         cls.log.fluence.gamma.calc_map()
 
     def test_fluences(self):
-        reference_fluence = np.load(
-            get_file_from_cloud_test_repo(
-                ["mlc_logs", "Dynalog-demo-actual-fluence.npy"]
-            )
-        )
+        reference_fluence = np.load(get_file_from_cloud_test_repo(['mlc_logs', 'Dynalog-demo-actual-fluence.npy']))
         self.log.fluence.actual.calc_map()
         demo_fluence = self.log.fluence.actual.array
         self.assertTrue(np.array_equal(demo_fluence, reference_fluence))
@@ -585,26 +491,19 @@
 
 class TestTrajectoryLogDemo(IndividualTrajectoryLog, TestCase):
     """Tests for the demo trajectory log."""
-
     num_snapshots = 5200  # excluded: 1021
     num_subbeams = 2
     num_beamholds = 19
     mlc_model = 3
     treatment_type = TreatmentType.DYNAMIC_IMRT.value
-    static_axes = ["collimator"]
-    moving_axes = ["gantry"]
+    static_axes = ['collimator']
+    moving_axes = ['gantry']
     average_rms = 0.001
     maximum_rms = 0.002
     percent_pass_gamma = 100
     mu_delivered = 183
-    first_subbeam_data = {
-        "gantry_angle": 310,
-        "collimator_angle": 180,
-        "jaw_x1": 3.7,
-        "jaw_x2": 3.4,
-        "jaw_y1": 3.8,
-        "jaw_y2": 3.9,
-    }
+    first_subbeam_data = {'gantry_angle': 310, 'collimator_angle': 180, 'jaw_x1': 3.7, 'jaw_x2': 3.4, 'jaw_y1': 3.8,
+                          'jaw_y2': 3.9}
     delete_file = False
 
     @classmethod
@@ -614,21 +513,13 @@
 
     def test_subbeam_fluences(self):
         # subbeam 0
-        reference_fluence_0 = np.load(
-            get_file_from_cloud_test_repo(
-                ["mlc_logs", "Demo-subbeam-0-actual-fluence.npy"]
-            )
-        )
+        reference_fluence_0 = np.load(get_file_from_cloud_test_repo(['mlc_logs', 'Demo-subbeam-0-actual-fluence.npy']))
         self.log.subbeams[0].fluence.actual.calc_map()
         demo_fluence_0 = self.log.subbeams[0].fluence.actual.array
         self.assertTrue(np.array_equal(demo_fluence_0, reference_fluence_0))
 
         # subbeam 1
-        reference_fluence_1 = np.load(
-            get_file_from_cloud_test_repo(
-                ["mlc_logs", "Demo-subbeam-1-actual-fluence.npy"]
-            )
-        )
+        reference_fluence_1 = np.load(get_file_from_cloud_test_repo(['mlc_logs', 'Demo-subbeam-1-actual-fluence.npy']))
         self.log.subbeams[1].fluence.actual.calc_map()
         demo_fluence_1 = self.log.subbeams[1].fluence.actual.array
         self.assertTrue(np.array_equal(demo_fluence_1, reference_fluence_1))
@@ -640,9 +531,10 @@
 
 
 class TestMachineLogs(TestCase):
+
     @property
     def logs_dir(self):
-        return get_folder_from_cloud_test_repo(["mlc_logs", "mixed_types"])
+        return get_folder_from_cloud_test_repo(['mlc_logs', 'mixed_types'])
 
     def test_loading(self):
         # test root level directory
@@ -652,7 +544,7 @@
         logs = MachineLogs(self.logs_dir)
         self.assertEqual(logs.num_logs, 3)
         # test using zip file
-        zfile = get_file_from_cloud_test_repo(["mlc_logs", "mixed_types.zip"])
+        zfile = get_file_from_cloud_test_repo(['mlc_logs', 'mixed_types.zip'])
         logs = MachineLogs.from_zip(zfile)
         self.assertEqual(logs.num_logs, 3)
 
@@ -668,7 +560,7 @@
         self.assertEqual(logs.num_dlogs, 1)
 
     def test_empty_dir(self):
-        empty_dir = get_folder_from_cloud_test_repo(["mlc_logs", "empty_dir"])
+        empty_dir = get_folder_from_cloud_test_repo(['mlc_logs', 'empty_dir'])
         logs = MachineLogs(empty_dir)
         self.assertEqual(logs.num_logs, 0)
         with self.assertRaises(ValueError):
@@ -676,29 +568,23 @@
 
     def test_mixed_types(self):
         """test mixed directory (tlogs & dlogs)"""
-        log_dir = get_folder_from_cloud_test_repo(["mlc_logs", "mixed_types"])
+        log_dir = get_folder_from_cloud_test_repo(['mlc_logs', 'mixed_types'])
         logs = MachineLogs(log_dir)
         self.assertEqual(logs.num_logs, 3)
 
     def test_dlog_matches_missing(self):
         """Test that Dlogs without a match are skipped."""
-        log_dir = get_folder_from_cloud_test_repo(["mlc_logs", "some_matches_missing"])
+        log_dir = get_folder_from_cloud_test_repo(['mlc_logs', 'some_matches_missing'])
         logs = MachineLogs(log_dir)
         self.assertEqual(logs.num_logs, 1)
 
     def test_append(self):
         # append a directory
-        logs = MachineLogs(get_folder_from_cloud_test_repo(["mlc_logs", "altdir"]))
-        logs.append(get_folder_from_cloud_test_repo(["mlc_logs", "altdir"]))
+        logs = MachineLogs(get_folder_from_cloud_test_repo(['mlc_logs', 'altdir']))
+        logs.append(get_folder_from_cloud_test_repo(['mlc_logs', 'altdir']))
         self.assertEqual(logs.num_logs, 8)
         # append a file string
-        single_file = get_file_from_cloud_test_repo(
-            [
-                "mlc_logs",
-                "altdir",
-                "Anonymous_4DC Treatment_JST90_TX_20140712094246.bin",
-            ]
-        )
+        single_file = get_file_from_cloud_test_repo(['mlc_logs', 'altdir', 'Anonymous_4DC Treatment_JST90_TX_20140712094246.bin'])
         logs.append(single_file)
         # append a MachineLog
         single_log = load_log(single_file)
@@ -728,44 +614,44 @@
             os.remove(file)
 
     def test_writing_csv_with_no_logs(self):
-        empty_dir = get_folder_from_cloud_test_repo(["mlc_logs", "empty_dir"])
+        empty_dir = get_folder_from_cloud_test_repo(['mlc_logs', 'empty_dir'])
         logs = MachineLogs(empty_dir)
         logs.to_csv()  # shouldn't raise but will print a statement
 
     def test_anonymize(self):
         logs = MachineLogs(self.logs_dir, recursive=False)
-        files = logs.anonymize(inplace=False, suffix="_suffixed")
+        files = logs.anonymize(inplace=False, suffix='_suffixed')
         self.assertIsInstance(files, list)
         # cleanup
         for pdir, sdir, files in os.walk(self.logs_dir):
-            to_remove = [file for file in files if "suffixed" in file]
+            to_remove = [file for file in files if 'suffixed' in file]
             for file in to_remove:
                 os.remove(osp.join(pdir, file))
 
 
 class One(IndividualTrajectoryLog, TestCase):
-    file_name = "Anonymous_4DC Treatment_A_TX_20120928131920.bin"
+    file_name = 'Anonymous_4DC Treatment_A_TX_20120928131920.bin'
     treatment_type = TreatmentType.STATIC_IMRT.value
     num_subbeams = 1
     mu_delivered = 209
     num_snapshots = 1098
-    first_subbeam_data = {"gantry_angle": 185, "collimator_angle": 180, "jaw_y1": 10.5}
+    first_subbeam_data = {'gantry_angle': 185, 'collimator_angle': 180, 'jaw_y1': 10.5}
 
 
 class Two(IndividualTrajectoryLog, TestCase):
-    file_name = ["Anonymous_4DC Treatment_A1_TX_20120928132942.bin"]
+    file_name = ['Anonymous_4DC Treatment_A1_TX_20120928132942.bin']
     treatment_type = TreatmentType.DYNAMIC_IMRT.value
     num_subbeams = 10
     mu_delivered = 681
     num_beamholds = 142
     num_snapshots = 28268
-    first_subbeam_data = {"gantry_angle": 340, "collimator_angle": 180, "jaw_y1": 10.8}
+    first_subbeam_data = {'gantry_angle': 340, 'collimator_angle': 180, 'jaw_y1': 10.8}
 
 
 class DynalogArc(IndividualDynalog, TestCase):
-    file_name = ["Katy iX", "A20120712122417_Anonymous.dlg"]
+    file_name = ['Katy iX', 'A20120712122417_Anonymous.dlg']
     treatment_type = TreatmentType.VMAT.value
-    version = "B"
+    version = 'B'
     tolerance = 510
     average_gamma = 0.06
     mu_delivered = 25000
@@ -775,11 +661,7 @@
 
 
 class Four(IndividualTrajectoryLog, TestCase):
-    file_name = [
-        "Chicago",
-        "T-Log HDMLC",
-        "anonymized_4DC Treatment_1.1_TX_20151015093202.bin",
-    ]
+    file_name = ['Chicago', 'T-Log HDMLC', 'anonymized_4DC Treatment_1.1_TX_20151015093202.bin']
     num_snapshots = 6356
     version = 3
     treatment_type = TreatmentType.DYNAMIC_IMRT.value
@@ -788,15 +670,11 @@
     mu_delivered = 535
     num_beamholds = 2
     mlc_model = 3
-    first_subbeam_data = {"gantry_angle": 178.9, "jaw_x2": 5.2}
+    first_subbeam_data = {'gantry_angle': 178.9, 'jaw_x2': 5.2}
 
 
 class CBCTSetup(IndividualTrajectoryLog, TestCase):
-    file_name = [
-        "Chicago",
-        "T-Log HDMLC",
-        "anonymized_4DC Treatment_KVCBCT_Setup_20151015090308.bin",
-    ]
+    file_name = ['Chicago', 'T-Log HDMLC', 'anonymized_4DC Treatment_KVCBCT_Setup_20151015090308.bin']
     num_snapshots = 1238
     version = 3
     treatment_type = TreatmentType.IMAGING.value
@@ -812,11 +690,7 @@
 
 
 class KVSetup(IndividualTrajectoryLog, TestCase):
-    file_name = [
-        "Chicago",
-        "T-Log HDMLC",
-        "anonymized_4DC Treatment_KVKV_SetupPair_20151015130741.bin",
-    ]
+    file_name = ['Chicago', 'T-Log HDMLC', 'anonymized_4DC Treatment_KVKV_SetupPair_20151015130741.bin']
     num_snapshots = 185
     version = 3
     treatment_type = TreatmentType.IMAGING.value
@@ -832,11 +706,7 @@
 
 
 class DoubleExposure(IndividualTrajectoryLog, TestCase):
-    file_name = [
-        "Chicago",
-        "T-Log HDMLC",
-        "anonymized_4DC Treatment_Planned_Double_Exposure_ADHOC_20151015140943.bin",
-    ]
+    file_name = ['Chicago', 'T-Log HDMLC', 'anonymized_4DC Treatment_Planned_Double_Exposure_ADHOC_20151015140943.bin']
     num_snapshots = 750
     version = 3
     treatment_type = TreatmentType.IMAGING.value
@@ -846,18 +716,14 @@
     num_axes = 16
     mu_delivered = 2
     num_beamholds = 4
-    first_subbeam_data = {"gantry_angle": 180, "jaw_x2": 4}
+    first_subbeam_data = {'gantry_angle': 180, 'jaw_x2': 4}
 
     def test_publish_pdf(self):
         pass
 
 
 class Five(IndividualTrajectoryLog, TestCase):
-    file_name = [
-        "Chicago",
-        "T-Log Mil120",
-        "anonymized_4DC Treatment_1.1_TX_20151015102651.bin",
-    ]
+    file_name = ['Chicago', 'T-Log Mil120', 'anonymized_4DC Treatment_1.1_TX_20151015102651.bin']
     num_snapshots = 10728
     version = 3
     num_subbeams = 3
@@ -865,15 +731,11 @@
     num_axes = 16
     mu_delivered = 428
     num_beamholds = 3
-    first_subbeam_data = {"gantry_angle": 176.7, "jaw_x2": 8.2}
+    first_subbeam_data = {'gantry_angle': 176.7, 'jaw_x2': 8.2}
 
 
 class OpenPort(IndividualTrajectoryLog, TestCase):
-    file_name = [
-        "Chicago",
-        "T-Log Mil120",
-        "anonymized_4DC Treatment_Planned_Open_Port_Image_ADHOC_20151015131101.bin",
-    ]
+    file_name = ['Chicago', 'T-Log Mil120', 'anonymized_4DC Treatment_Planned_Open_Port_Image_ADHOC_20151015131101.bin']
     num_snapshots = 72
     version = 3
     treatment_type = TreatmentType.IMAGING.value
@@ -881,17 +743,17 @@
     num_axes = 16
     mu_delivered = 1
     num_beamholds = 3
-    first_subbeam_data = {"gantry_angle": 180, "jaw_x2": 6}
+    first_subbeam_data = {'gantry_angle': 180, 'jaw_x2': 6}
 
     def test_publish_pdf(self):
         pass
 
 
 class Six(IndividualDynalog, TestCase):
-    file_name = ["Bay Area iX", "A20121212123129_Anonymous.dlg"]
+    file_name = ['Bay Area iX', 'A20121212123129_Anonymous.dlg']
     treatment_type = TreatmentType.VMAT.value
     num_snapshots = 1150
     average_rms = 0.11
     maximum_rms = 0.14
     num_axes = 16
-    average_gamma = 0.03+    average_gamma = 0.03
