--- conflicted
+++ resolved
@@ -937,7 +937,7 @@
         ]
         xz_sag = np.array([getattr(img, attr).x for img in imgs])
         y_sag = np.array([getattr(img, attr).y for img in imgs])
-        rms = np.sqrt(xz_sag**2 + y_sag**2)
+        rms = np.sqrt(xz_sag ** 2 + y_sag ** 2)
 
         # plot the axis deviation
         if ax is None:
@@ -1698,20 +1698,8 @@
             dists.append(self.cax2bb_distance(bb))
         return statistics.median(dists)
 
-<<<<<<< HEAD
-def is_modest_size(region: RegionProperties, dpmm: float, bb_size: float) -> bool:
-    """Decide whether the ROI is roughly the size of a BB; not noise and not an artifact. Used to find the BB."""
-    bb_area = region.area_filled / (dpmm**2)
-    bb_size = max((bb_size, 2.1))
-    expected_bb_area = np.pi * (bb_size / 2) ** 2
-    larger_bb_area = np.pi * ((bb_size + 2) / 2) ** 2
-    smaller_bb_area = np.pi * ((bb_size - 2) / 2) ** 2
-    # return bool(np.isclose(bb_area, expected_bb_area, rtol=0.6))
-    return smaller_bb_area < bb_area < larger_bb_area
-=======
     def results(self, as_list: bool = False) -> str:
         """Return the analysis results summary.
->>>>>>> 462dcee5
 
         Parameters
         ----------
