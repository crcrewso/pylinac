--- conflicted
+++ resolved
@@ -28,13 +28,10 @@
 from .core.image import DicomImage, ImageLike
 from .core.io import TemporaryZipDirectory, get_url, retrieve_demo_file
 from .core.pdf import PylinacCanvas
-<<<<<<< HEAD
+from .core.profile import FWXMProfile
+from .core.utilities import ResultBase, ResultsDataMixin
 from .core.profile import InflectionDerivativeProfile
 from .core.utilities import QuaacDatum, QuaacMixin, ResultBase
-=======
-from .core.profile import FWXMProfile
-from .core.utilities import ResultBase, ResultsDataMixin
->>>>>>> 7c50b2ee
 from .settings import get_dicom_cmap
 
 
@@ -144,11 +141,7 @@
         return "blue" if self.passed else "red"
 
 
-<<<<<<< HEAD
-class VMATBase(QuaacMixin):
-=======
-class VMATBase(ResultsDataMixin[VMATResult]):
->>>>>>> 7c50b2ee
+class VMATBase(ResultsDataMixin[VMATResult], QuaacMixin):
     _url_suffix: str
     _result_header: str
     _result_short_header: str
@@ -301,7 +294,6 @@
         string += f"Max Deviation: {self.max_r_deviation:2.3}%\nAbsolute Mean Deviation: {self.avg_abs_r_deviation:2.3}%"
         return string
 
-<<<<<<< HEAD
     def _quaac_datapoints(self) -> dict[str, QuaacDatum]:
         results_data = self.results_data(as_dict=True)
         data = {
@@ -324,10 +316,7 @@
             )
         return data
 
-    def results_data(self, as_dict=False) -> VMATResult | dict:
-=======
     def _generate_results_data(self) -> VMATResult:
->>>>>>> 7c50b2ee
         """Present the results data and metadata as a dataclass or dict.
         The default return type is a dataclass."""
         segment_data = []
