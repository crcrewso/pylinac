from __future__ import annotations

import math
from abc import ABC, abstractmethod
from collections.abc import Callable
from typing import TYPE_CHECKING, Any

import matplotlib.pyplot as plt
import numpy as np
from skimage import measure, segmentation
from skimage.measure._regionprops import RegionProperties
from skimage.segmentation import find_boundaries

from pylinac.core.array_utils import invert, stretch
from pylinac.core.geometry import Point

if TYPE_CHECKING:
    from pylinac.core.image import BaseImage


def is_symmetric(region: RegionProperties, *args, **kwargs) -> bool:
    """Whether the binary object's dimensions are symmetric, i.e. a perfect circle. Used to find the BB."""
    ymin, xmin, ymax, xmax = region.bbox
    y = abs(ymax - ymin)
    x = abs(xmax - xmin)
    if x > max(y * 1.05, y + 3) or x < min(y * 0.95, y - 3):
        return False
    return True


def is_near_center(region: RegionProperties, *args, **kwargs) -> bool:
    """Whether the bb is <2cm from the center of the field"""
    dpmm = kwargs["dpmm"]
    shape = kwargs["shape"]
    extent_limit_mm = 20
    bottom, left, top, right = region.bbox
    bb_center_x = left + (right - left) / 2
    bb_center_y = bottom + (top - bottom) / 2
    x_lo_limit = shape[1] / 2 - dpmm * extent_limit_mm
    x_hi_limit = shape[1] / 2 + dpmm * extent_limit_mm
    is_bb_x_centered = x_lo_limit < bb_center_x < x_hi_limit
    y_lo_limit = shape[0] / 2 - dpmm * extent_limit_mm
    y_hi_limit = shape[0] / 2 + dpmm * extent_limit_mm
    is_bb_y_centered = y_lo_limit < bb_center_y < y_hi_limit
    return is_bb_x_centered and is_bb_y_centered


def is_right_size_bb(region: RegionProperties, *args, **kwargs) -> bool:
    """Decide whether the ROI is roughly the size of a BB; not noise and not an artifact. Used to find the BB."""
    bb_area = region.area_filled / (kwargs["dpmm"] ** 2)
    bb_size = kwargs["bb_size"]  # radius in mm
    tolerance = kwargs["tolerance"]  # radius tolerance in mm
    # A = pi * r^2
    larger_bb_area = np.pi * (bb_size + tolerance) ** 2
    smaller_bb_area = max(
        (np.pi * (bb_size - tolerance) ** 2, 2)
    )  # set a min of 2 to avoid a lower bound of 0 when radius<=2. Having a small lower bound is much more likely to find noise in a block.
    # this is actually really important. A lower bound of 1 will catch SIGNIFICANT noise and produce erroneous results.
    return smaller_bb_area < bb_area < larger_bb_area


def is_solid(region: RegionProperties, *args, **kwargs) -> bool:
    """Whether the ROI is spiculated. We want nice, round ROIs,
    and this will drop such ROIs. Generally, these spiculations are noise or a BB rod.
    """
    return region.solidity > 0.9


def is_round(region: RegionProperties, *args, **kwargs) -> bool:
    """Decide if the ROI is circular in nature by testing the filled area vs bounding box. Used to find the BB."""
    expected_fill_ratio = np.pi / 4  # area of a circle inside a square
    actual_fill_ratio = region.filled_area / region.bbox_area
    return expected_fill_ratio * 1.2 > actual_fill_ratio > expected_fill_ratio * 0.8


def is_right_circumference(region: RegionProperties, *args, **kwargs) -> bool:
    """Test the regionprop's perimeter attr to see if it matches
    that of an equivalent circle"""
    upper_circumference = 2 * np.pi * (kwargs["bb_size"] + kwargs["tolerance"])
    lower_circumference = 2 * np.pi * (kwargs["bb_size"] - kwargs["tolerance"])
    actual_perimeter = region.perimeter / kwargs["dpmm"]
    return upper_circumference > actual_perimeter > lower_circumference


def is_right_square_perimeter(region: RegionProperties, *args, **kwargs) -> bool:
    """Test the regionprop's perimeter attr to see if it matches
    that of an equivalent square. In reality, edges aren't perfectly straight, so
    the real perimeter is always going to be higher than the theoretical perimeter.
    We thus add a larger tolerance (20%) to the upper perimeter"""
    actual_perimeter = region.perimeter / kwargs["dpmm"]
    upper_perimeter = 1.20 * 2 * (
        kwargs["field_width_mm"] + kwargs["field_tolerance_mm"]
    ) + 2 * (kwargs["field_height_mm"] + kwargs["field_tolerance_mm"])
    lower_perimeter = 2 * (
        kwargs["field_width_mm"] - kwargs["field_tolerance_mm"]
    ) + 2 * (kwargs["field_height_mm"] - kwargs["field_tolerance_mm"])
    return upper_perimeter > actual_perimeter > lower_perimeter


def is_square(region: RegionProperties, *args, **kwargs) -> bool:
    """Decide if the ROI is square in nature by testing the filled area vs bounding box. Used to find the BB."""
    actual_fill_ratio = region.filled_area / region.bbox_area
    return actual_fill_ratio > 0.8


def is_right_area_square(region: RegionProperties, *args, **kwargs) -> bool:
    """Decide if the ROI is square in nature by testing the filled area vs bounding box. Used to find the BB."""
    field_area = region.area_filled / (kwargs["dpmm"] ** 2)
    low_bound_expected_area = (
        kwargs["field_width_mm"] - kwargs["field_tolerance_mm"]
    ) * (kwargs["field_height_mm"] - kwargs["field_tolerance_mm"])
    high_bound_expected_area = (
        kwargs["field_width_mm"] + kwargs["field_tolerance_mm"]
    ) * (kwargs["field_height_mm"] + kwargs["field_tolerance_mm"])
    return low_bound_expected_area < field_area < high_bound_expected_area


def deduplicate_points(
    original_points: list[Point], new_points: list[Point], min_separation_px
) -> list[Point]:
    """Deduplicate points that are too close together. The original points should be the
    starting point. The new point's x, y, and z values are compared to the existing points.
    If the new point is too close to the original point, it's dropped. If it's sufficiently
    far away, it is added. Will return a new combined list of points.

    We assume the original points are already deduplicated. When used in a loop starting from an empty list
    this is true."""
    combined_points = original_points
    for new_point in new_points:
        for original_point in original_points:
            if new_point.distance_to(original_point) < min_separation_px:
                break
        else:
            combined_points.append(new_point)
    return combined_points


class MetricBase(ABC):
    """Base class for any 2D metric. This class is abstract and should not be instantiated.

    The subclass should implement the ``calculate`` method and the ``name`` attribute.

    As a best practice, the ``image_compatibility`` attribute should be set to a list of image classes that the metric
    is compatible with. Image types that are not in the list will raise an error. This allows
    compatibility to be explicit. However, by default this is None and no compatibility checking is done.
    """

    unit: str = ""
    image: BaseImage
    image_compatibility: list[BaseImage] | None = None
    name: str

    def inject_image(self, image: BaseImage):
        """Inject the image into the metric."""
        if self.image_compatibility is not None and not isinstance(
            image, self.image_compatibility
        ):
            raise TypeError(f"Image must be one of {self.image_compatibility}")
        self.image = image

    def context_calculate(self) -> Any:
        """Calculate the metric. This also checks the image hash to attempt to ensure no changes were made."""
        img_hash = hash(self.image.array.tobytes())
        calculation = self.calculate()
        # check no modifications
        if hash(self.image.array.tobytes()) != img_hash:
            raise RuntimeError(
                "A metric modified an image. This is not allowed as this could affect other, downstream metrics. Change"
                "the calculate method to not modify the underlying image."
            )
        return calculation

    @abstractmethod
    def calculate(self) -> Any:
        """Calculate the metric. Can return anything"""
        pass

    def plot(self, axis: plt.Axes) -> None:
        """Plot the metric"""
        pass

    def additional_plots(self) -> list[plt.figure]:
        """Plot additional information on a separate figure as needed.

        This should NOT show the figure. The figure will be shown
        via the ``metric_plots`` method. Calling show here would
        block other metrics from plotting their own separate metrics.
        """
        pass


class DiskRegion(MetricBase):
    """A metric to find a disk/BB in an image where the BB is near an expected position and size.
    This will calculate the scikit-image regionprops of the BB."""

    x_offset: float
    y_offset: float
    is_from_physical: bool
    is_from_center: bool
    boundary: np.ndarray

    def __init__(
        self,
        expected_position: Point | tuple[float, float],
        search_window: tuple[float, float],
        radius: float,
        radius_tolerance: float,
        detection_conditions: list[Callable[[RegionProperties, ...], bool]] = (
            is_right_size_bb,
            is_round,
            is_right_circumference,
            is_symmetric,
            is_solid,
        ),
        invert: bool = True,
        name: str = "Disk Region",
    ):
        self.expected_position = Point(expected_position)
        self.radius = radius
        self.radius_tolerance = radius_tolerance
        self.search_window = search_window
        self.detection_conditions = detection_conditions
        self.name = name
        self.invert = invert
        self.is_from_center = False
        self.is_from_physical = False

    @classmethod
    def from_physical(
        cls,
        expected_position_mm: Point | tuple[float, float],
        search_window_mm: tuple[float, float],
        radius_mm: float,
        radius_tolerance_mm: float,
        detection_conditions: list[Callable[[RegionProperties, ...], bool]] = (
            is_right_size_bb,
            is_round,
            is_right_circumference,
            is_symmetric,
            is_solid,
        ),
        invert: bool = True,
        name="Disk Region",
    ):
        """Create a DiskRegion using physical dimensions."""
        # We set a flag so we know to convert from physical sizes to pixels later.
        # We don't have the image/dpmm yet so we can't do it now.
        instance = cls(
            expected_position=expected_position_mm,
            search_window=search_window_mm,
            radius=radius_mm,
            radius_tolerance=radius_tolerance_mm,
            detection_conditions=detection_conditions,
            name=name,
            invert=invert,
        )
        instance.is_from_physical = True
        return instance

    @classmethod
    def from_center(
        cls,
        expected_position: Point | tuple[float, float],
        search_window: tuple[float, float],
        radius: float,
        radius_tolerance: float,
        detection_conditions: list[Callable[[RegionProperties, ...], bool]] = (
            is_right_size_bb,
            is_round,
            is_right_circumference,
            is_symmetric,
            is_solid,
        ),
        invert: bool = True,
        name="Disk Region",
    ):
        """Create a DiskRegion from a center point."""
        # We set a flag so we know to convert from image edge to center later.
        # We don't have the image/dpmm yet so we can't do it now
        instance = cls(
            expected_position=expected_position,
            search_window=search_window,
            radius=radius,
            radius_tolerance=radius_tolerance,
            detection_conditions=detection_conditions,
            name=name,
            invert=invert,
        )
        instance.is_from_center = True
        return instance

    @classmethod
    def from_center_physical(
        cls,
        expected_position_mm: Point | tuple[float, float],
        search_window_mm: tuple[float, float],
        radius_mm: float,
        radius_tolerance_mm: float = 0.25,
        detection_conditions: list[Callable[[RegionProperties, ...], bool]] = (
            is_right_size_bb,
            is_round,
            is_right_circumference,
            is_symmetric,
            is_solid,
        ),
        invert: bool = True,
        name="Disk Region",
    ):
        """Create a DiskRegion using physical dimensions from the center point."""
        # We set a flag so we know to convert from physical sizes to pixels later.
        # We don't have the image/dpmm yet so we can't do it now
        instance = cls(
            expected_position=expected_position_mm,
            search_window=search_window_mm,
            radius=radius_mm,
            radius_tolerance=radius_tolerance_mm,
            detection_conditions=detection_conditions,
            name=name,
            invert=invert,
        )
        instance.is_from_physical = True
        instance.is_from_center = True
        return instance

    def calculate(self) -> RegionProperties:
        """Find the scikit-image regiongprops of the BB.

        This will apply a high-pass filter to the image iteratively.
        The filter starts at a very low percentile and increases until
        a region is found that meets the detection conditions.
        """
        if self.is_from_physical:
            # convert from physical sizes to pixels
            self.expected_position * self.image.dpmm
            self.search_window = np.asarray(self.search_window) * self.image.dpmm
        else:
            # convert from pixels to physical sizes
            # I know, it's weird. The functions
            # for detection historically have expected
            # sizes in physical dimensions
            self.radius /= self.image.dpmm
            self.radius_tolerance /= self.image.dpmm
        if self.is_from_center:
            # convert from image edge to center
            self.expected_position.x += self.image.shape[1] / 2
            self.expected_position.y += self.image.shape[0] / 2
        # sample the image in the search window; need to convert to mm
        left = math.floor(self.expected_position.x - self.search_window[0] / 2)
        right = math.ceil(self.expected_position.x + self.search_window[0] / 2)
        top = math.floor(self.expected_position.y - self.search_window[1] / 2)
        bottom = math.ceil(self.expected_position.y + self.search_window[1] / 2)
        sample = self.image[top:bottom, left:right]
        # we might need to invert the image so that the BB pixel intensity is higher than the background
        if self.invert:
            sample = invert(sample)
        sample = stretch(sample)
        # search for the BB by iteratively lowering the high-pass threshold value until the BB is found.
        found = False
        # uses the same algo as original WL; this is better than a percentile method as the percentile method
        # can often be thrown off at the very ends of the distribution. It's more linear and faster to use the simple
        # spread of min/max.
        min, max = sample.min(), sample.max()
        spread = max - min
        step_size = (
            spread / 50
        )  # move in 1/50 increments; maximum of 50 passes per image
        cutoff = (
            min + step_size
        )  # start at the min + 1 step; we know the min cutoff will be a blank, full image
        while not found:
            try:
                binary_array = sample > cutoff
                labeled_arr = measure.label(binary_array, connectivity=1)
                regions = measure.regionprops(labeled_arr, intensity_image=sample)
                detected_regions = {i: r for i, r in enumerate(regions)}
                for condition in self.detection_conditions:
                    to_pop = []
                    for key, region in sorted(
                        detected_regions.items(),
                        key=lambda item: item[1].filled_area,
                        reverse=True,
                    ):
                        if not condition(
                            region,
                            dpmm=self.image.dpmm,
                            bb_size=self.radius,
                            tolerance=self.radius_tolerance,
                            shape=binary_array.shape,
                        ):
                            to_pop.append(key)
                    detected_regions = {
                        key: region
                        for key, region in detected_regions.items()
                        if key not in to_pop
                    }
                if len(detected_regions) == 0:
                    raise ValueError
                else:
                    detected_region = next(iter(detected_regions.values()))
                    boundary = get_boundary(
                        detected_region, top_offset=top, left_offset=left
                    )
                    found = True
            except (IndexError, ValueError):
                # raise the threshold and try again
                cutoff += step_size
                if cutoff > max:
                    raise ValueError(
                        "Couldn't find a disk in the selected area. Ensure the image is inverted such that the BB pixel intensity is lower than the surrounding region."
                    )
        self.x_offset = left
        self.y_offset = top
        self.boundary_y, self.boundary_x = np.nonzero(boundary)
        return detected_region


class DiskLocator(DiskRegion):
    """Calculates the weighted centroid of a disk/BB as a Point in an image where the disk is near an expected position and size."""

    point: Point

    def calculate(self) -> Point:
        """Get the weighted centroid of the region prop of the BB."""
        region = super().calculate()
        self.point = Point(
            region.weighted_centroid[1] + self.x_offset,
            region.weighted_centroid[0] + self.y_offset,
        )
        return self.point

    def plot(self, axis: plt.Axes, show_boundaries: bool = True) -> None:
        """Plot the BB center"""
        axis.plot(self.point.x, self.point.y, "ro", markersize=10)
        if show_boundaries:
            axis.scatter(
                self.boundary_x,
                self.boundary_y,
                c="r",
                marker="s",
                alpha=0.25,
                s=3,
            )


class GlobalDiskLocator(MetricBase):
    name: str
    points: list[Point]

    def __init__(
        self,
        radius_mm: float,
        radius_tolerance_mm: float,
        detection_conditions: list[Callable[[RegionProperties, ...], bool]] = (
            is_round,
            is_right_size_bb,
            is_right_circumference,
        ),
        min_number: int = 1,
        max_number: int | None = None,
        min_separation_mm: float = 5,
        name="Global Disk Locator",
    ):
        """Finds BBs globally within an image.

        Parameters
        ----------
        radius_mm : float
            The radius of the BB in mm.
        radius_tolerance_mm : float
            The tolerance of the BB radius in mm.
        detection_conditions : list[callable]
            A list of functions that take a regionprops object and return a boolean.
            The functions should be used to determine whether the regionprops object
            is a BB.
        min_number : int
            The minimum number of BBs to find. If not found, an error is raised.
        max_number : int, None
            The maximum number of BBs to find. If None, no maximum is set.
        min_separation_mm : float
            The minimum distance between BBs in mm. If BBs are found that are closer than this,
            they are deduplicated.
        name : str
            The name of the metric.
        """
        self.radius_mm = radius_mm
        self.radius_tolerance_mm = radius_tolerance_mm
        self.detection_conditions = detection_conditions
        self.name = name
        self.min_number = min_number
        self.max_number = max_number or 1e3
        self.min_separation_mm = min_separation_mm

    def calculate(self) -> list[Point]:
        """Find up to N BBs/disks in the image. This will look for BBs at every percentile range.
        Multiple BBs may be found at different threshold levels."""

        # The implementation difference here from the original isn't large,
        # But we need to detect MULTIPLE bbs instead of just one.
        bbs = []
        sample = invert(self.image.array)
        # uses the same algo as original WL; this is better than a percentile method as the percentile method
        # can often be thrown off at the very ends of the distribution. It's more linear and faster to use the simple
        # spread of min/max.
        imin, imax = sample.min(), sample.max()
        spread = imax - imin
        step_size = (
            spread / 50
        )  # move in 1/50 increments; maximum of 50 passes per image
        cutoff = (
            imin + step_size
        )  # start at the min + 1 step; we know the min cutoff will be a blank, full image
        while cutoff <= imax and len(bbs) < self.max_number:
            try:
                binary_array = sample > cutoff
                labeled_arr = measure.label(binary_array, connectivity=1)
                regions = measure.regionprops(labeled_arr, intensity_image=sample)
                detected_regions = {i: r for i, r in enumerate(regions)}
                for condition in self.detection_conditions:
                    to_pop = []
                    for key, region in sorted(
                        detected_regions.items(),
                        key=lambda item: item[1].filled_area,
                        reverse=True,
                    ):
                        if not condition(
                            region,
                            dpmm=self.image.dpmm,
                            bb_size=self.radius,
                            tolerance=self.radius_tolerance,
                            shape=binary_array.shape,
                        ):
                            to_pop.append(key)
                    detected_regions = {
                        key: region
                        for key, region in detected_regions.items()
                        if key not in to_pop
                    }
                if len(detected_regions) == 0:
                    raise ValueError
                else:
                    points = [
                        Point(region.weighted_centroid[1], region.weighted_centroid[0])
                        for region in detected_regions.values()
                    ]
                    bbs = deduplicate_points(
                        original_points=bbs,
                        new_points=points,
                        min_separation_px=self.min_separation_mm * self.image.dpmm,
                    )
            except (IndexError, ValueError):
                pass
            finally:
                cutoff += step_size
        if len(bbs) < self.min_number:
            # didn't find the number we needed
            raise ValueError(
                f"Couldn't find the minimum number of disks in the image. Found {len(bbs)}; required: {self.min_number}"
            )
        self.points = bbs
        return bbs

    def plot(self, axis: plt.Axes) -> None:
        """Plot the BB centers"""
        for point in self.points:
            axis.plot(point.x, point.y, "ro")


class GlobalSizedFieldLocator(MetricBase):
    fields: list[Point]
    boundaries: list[np.ndarray]
    is_from_physical: bool = False

    def __init__(
        self,
        field_width_px: float,
        field_height_px: float,
        field_tolerance_px: float,
        min_number: int = 1,
        max_number: int | None = None,
        name: str = "Field Finder",
        detection_conditions: list[callable] = (
            is_right_square_perimeter,
            is_right_area_square,
        ),
        default_threshold_step_size: float = 2,
    ):
        """Finds fields globally within an image.

        Parameters
        ----------
        field_width_px : float
            The width of the field in px.
        field_height_px : float
            The height of the field in px.
        field_tolerance_px : float
            The tolerance of the field size in px.
        min_number : int
            The minimum number of fields to find. If not found, an error is raised.
        max_number : int, None
            The maximum number of fields to find. If None, no maximum is set.
        name : str
            The name of the metric.
        detection_conditions : list[callable]
            A list of functions that take a regionprops object and return a boolean.
        default_threshold_step_size : float
            The default step size for the threshold iteration. This is based on the max number of fields and the field size.
        """
        self.field_width_mm = field_width_px
        self.field_height_mm = field_height_px
        self.field_tolerance_mm = field_tolerance_px
        self.min_number = min_number
        self.max_number = max_number or 1e6
        self.name = name
        self.detection_conditions = detection_conditions
        self.default_threshold_step_size = default_threshold_step_size

    @classmethod
    def from_physical(
        cls,
        field_width_mm: float,
        field_height_mm: float,
        field_tolerance_mm: float,
        min_number: int = 1,
        max_number: int | None = None,
        name: str = "Field Finder",
        detection_conditions: list[callable] = (
            is_right_square_perimeter,
            is_right_area_square,
        ),
        default_threshold_step_size: float = 2,
    ):
        """Construct an instance using physical dimensions.

        Parameters
        ----------
        field_width_mm : float
            The width of the field in mm.
        field_height_mm : float
            The height of the field in mm.
        field_tolerance_mm : float
            The tolerance of the field size in mm.
        min_number : int
            The minimum number of fields to find. If not found, an error is raised.
        max_number : int, None
            The maximum number of fields to find. If None, no maximum is set.
        name : str
            The name of the metric.
        detection_conditions : list[callable]
            A list of functions that take a regionprops object and return a boolean.
        default_threshold_step_size : float
            The default step size for the threshold iteration. This is based on the max number of fields and the field size.
        """
        instance = cls(
            field_width_px=field_width_mm,
            field_height_px=field_height_mm,
            field_tolerance_px=field_tolerance_mm,
            min_number=min_number,
            max_number=max_number,
            name=name,
            detection_conditions=detection_conditions,
            default_threshold_step_size=default_threshold_step_size,
        )
        instance.is_from_physical = True
        return instance

    def calculate(self) -> list[Point]:
        """Find up to N fields in the image. This will look for fields at every percentile range.
        Multiple fields may be found at different threshold levels."""
        if not self.is_from_physical:
            self.field_width_mm /= self.image.dpmm
            self.field_height_mm /= self.image.dpmm
            self.field_tolerance_mm /= self.image.dpmm
        fields = []
        boundaries = []
        sample = self.image.array
        # search for multiple BBs by iteratively raising the high-pass threshold value.
        imin, imax = sample.min(), sample.max()
        spread = imax - imin
        step_size = (
            spread / 50
        )  # move in 1/50 increments; maximum of 50 passes per image
        cutoff = imin + step_size * 5  # start at 10% height
        while cutoff <= imax and len(fields) < self.max_number:
            try:
                binary_array = sample > cutoff
                binary_array = segmentation.clear_border(binary_array, buffer_size=3)
                labeled_arr = measure.label(binary_array)
                regions = measure.regionprops(labeled_arr, intensity_image=sample)
                conditions_met = [
                    all(
                        condition(
                            region,
                            dpmm=self.image.dpmm,
                            field_width_mm=self.field_width_mm,
                            field_height_mm=self.field_height_mm,
                            field_tolerance_mm=self.field_tolerance_mm,
                            shape=binary_array.shape,
                        )
                        for condition in self.detection_conditions
                    )
                    for region in regions
                ]
                if not any(conditions_met):
                    raise ValueError
                else:
                    fields_regions = [
                        regions[idx]
                        for idx, value in enumerate(conditions_met)
                        if value
                    ]
                    points = [
                        Point(region.centroid[1], region.centroid[0])
                        for region in fields_regions
                    ]
                    # find the boundaries of the fields
                    # this is solely for plotting purposes
                    # these will be bool arrays
                    # we pad the boundaries to offset the ROI to the right
                    # position on the image.
                    boundaries = [
                        get_boundary(region, top_offset=0, left_offset=0)
                        for region in fields_regions
                    ]
                    # the separation is the minimum value + field size
                    fields = deduplicate_points(
                        original_points=fields,
                        new_points=points,
                        min_separation_px=min(
                            (self.field_height_mm, self.field_width_mm)
                        )
                        * self.image.dpmm,
                    )
            except (IndexError, ValueError):
                pass
            finally:
                cutoff += step_size
        if len(fields) < self.min_number:
            # didn't find the number we needed
            raise ValueError(
                f"Couldn't find the minimum number of fields in the image. Found {len(fields)}; required: {self.min_number}"
            )
        self.fields = fields
        self.boundaries = boundaries
        return fields

    def plot(
        self,
        axis: plt.Axes,
        show_boundaries: bool = True,
        color: str = "red",
        markersize: float = 3,
        alpha: float = 0.25,
    ) -> None:
        """Plot the BB centers and boundary of detection."""
        for point in self.fields:
            axis.plot(point.x, point.y, color=color, marker="+", alpha=alpha)
        if show_boundaries:
            for boundary in self.boundaries:
                boundary_y, boundary_x = np.nonzero(boundary)
                axis.scatter(
                    boundary_x,
                    boundary_y,
                    c=color,
                    marker="s",
                    alpha=alpha,
                    s=markersize,
                )


<<<<<<< HEAD
class GlobalFieldLocator(GlobalSizedFieldLocator):
    def __init__(
        self,
        min_number: int = 1,
        max_number: int | None = None,
        name: str = "Field Finder",
        detection_conditions: list[callable] = (
            is_right_square_perimeter,
            is_right_area_square,
        ),
        default_threshold_step_size: float = 2,
    ):
        """Finds fields globally within an image, irrespective of size."""
        # we override to set the width/height/tolerance to be very large
        # in this case we are more likely to get noise since the size is unconstrained.
        super().__init__(
            field_width_px=1e4,
            field_height_px=1e4,
            field_tolerance_px=1e4,
            min_number=min_number,
            max_number=max_number,
            name=name,
            detection_conditions=detection_conditions,
            default_threshold_step_size=default_threshold_step_size,
        )
=======
def get_boundary(
    region: RegionProperties, top_offset: int, left_offset: int
) -> np.ndarray:
    """Find the boundary of the region as the absolute position in the image.
    This will calculate the outline of the region. Mostly used for plotting."""
    # we pad the boundaries to offset the ROI to the right and down to the absolute position
    # on the image.
    return np.pad(
        find_boundaries(
            # padding is needed as boundary edges aren't detected otherwise
            np.pad(
                region.image,
                pad_width=1,
                mode="constant",
                constant_values=0,
            ),
            connectivity=region.image.ndim,
            mode="inner",
            background=0,
        ),
        ((region.bbox[0] + top_offset - 1, 0), (region.bbox[1] + left_offset - 1, 0)),
        mode="constant",
        constant_values=0,
    )
>>>>>>> 3561aa2e
<|MERGE_RESOLUTION|>--- conflicted
+++ resolved
@@ -767,7 +767,32 @@
                 )
 
 
-<<<<<<< HEAD
+def get_boundary(
+    region: RegionProperties, top_offset: int, left_offset: int
+) -> np.ndarray:
+    """Find the boundary of the region as the absolute position in the image.
+    This will calculate the outline of the region. Mostly used for plotting."""
+    # we pad the boundaries to offset the ROI to the right and down to the absolute position
+    # on the image.
+    return np.pad(
+        find_boundaries(
+            # padding is needed as boundary edges aren't detected otherwise
+            np.pad(
+                region.image,
+                pad_width=1,
+                mode="constant",
+                constant_values=0,
+            ),
+            connectivity=region.image.ndim,
+            mode="inner",
+            background=0,
+        ),
+        ((region.bbox[0] + top_offset - 1, 0), (region.bbox[1] + left_offset - 1, 0)),
+        mode="constant",
+        constant_values=0,
+    )
+
+
 class GlobalFieldLocator(GlobalSizedFieldLocator):
     def __init__(
         self,
@@ -792,30 +817,4 @@
             name=name,
             detection_conditions=detection_conditions,
             default_threshold_step_size=default_threshold_step_size,
-        )
-=======
-def get_boundary(
-    region: RegionProperties, top_offset: int, left_offset: int
-) -> np.ndarray:
-    """Find the boundary of the region as the absolute position in the image.
-    This will calculate the outline of the region. Mostly used for plotting."""
-    # we pad the boundaries to offset the ROI to the right and down to the absolute position
-    # on the image.
-    return np.pad(
-        find_boundaries(
-            # padding is needed as boundary edges aren't detected otherwise
-            np.pad(
-                region.image,
-                pad_width=1,
-                mode="constant",
-                constant_values=0,
-            ),
-            connectivity=region.image.ndim,
-            mode="inner",
-            background=0,
-        ),
-        ((region.bbox[0] + top_offset - 1, 0), (region.bbox[1] + left_offset - 1, 0)),
-        mode="constant",
-        constant_values=0,
-    )
->>>>>>> 3561aa2e
+        )